#!/usr/bin/env bash
# vim: set tabstop=4 shiftwidth=4

set -e
set -o pipefail

# IMPORTS -----------------------------------------------------------------------------------------------------------

# determine working directory to use to relative paths irrespective of starting directory
dir="${BASH_SOURCE%/*}"
if [[ ! -d "${dir}" ]]; then dir="${PWD}"; fi

. "${dir}/lib/output.sh"
. "${dir}/lib/ensure.sh"


# GLOBALS -----------------------------------------------------------------------------------------------------------

test_ns="helmfile-tests-$(date +"%Y%m%d-%H%M%S")"
helmfile="./helmfile --namespace=${test_ns}"
helm="helm --kube-context=minikube"
kubectl="kubectl --context=minikube --namespace=${test_ns}"
helm_dir="${PWD}/${dir}/.helm"
export HELM_DATA_HOME="${helm_dir}/data"
export HELM_HOME="${HELM_DATA_HOME}"
export HELM_PLUGINS="${HELM_DATA_HOME}/plugins"
export HELM_CONFIG_HOME="${helm_dir}/config"
HELM_SECRETS_VERSION=3.5.0
HELM_DIFF_VERSION=3.0.0-rc.7
export GNUPGHOME="${PWD}/${dir}/.gnupg"
export SOPS_PGP_FP="B2D6D7BBEC03B2E66571C8C00AD18E16CFDEF700"

# FUNCTIONS ----------------------------------------------------------------------------------------------------------

function wait_deploy_ready() {
    ${kubectl} rollout status deployment ${1}
    while [ "$(${kubectl} get deploy ${1} -o=jsonpath='{.status.readyReplicas}')" == "0" ]; do
        info "Waiting for deployment ${1} to be ready"
        sleep 1
    done
}
function retry() {
    local -r max=${1}
    local -r command=${2}
    n=0
    retry_result=0
    until [ ${n} -ge ${max} ]; do
        info "Executing: ${command} (attempt $((n+1)))"
        ${command} && break  # substitute your command here
        retry_result=$?
        n=$[$n+1]
        # approximated binary exponential backoff to reduce flakiness
        sleep $((n ** 2))
    done
}

function cleanup() {
    set +e
    info "Deleting ${helm_dir}"
    rm -rf ${helm_dir} # remove helm data so reinstalling plugins does not fail
    info "Deleting minikube namespace ${test_ns}"
    $kubectl delete namespace ${test_ns} # remove namespace whenever we exit this script
}

# SETUP --------------------------------------------------------------------------------------------------------------

set -e
trap cleanup EXIT
info "Using namespace: ${test_ns}"
# helm v2
if helm version --client 2>/dev/null | grep '"v2\.'; then
<<<<<<< HEAD
  helm_major_version=2
  info "Using Helm version: $(helm version --short --client | grep -o v.*$)"
  ${helm} init --stable-repo-url https://charts.helm.sh/stable --wait --override spec.template.spec.automountServiceAccountToken=true
  # install helm secrets according to https://github.com/jkroepke/helm-secrets/blob/v3.5.0/README.md#installation-on-helm-2
  mkdir -p "${HELM_PLUGINS}"
  curl -LsSf https://github.com/jkroepke/helm-secrets/releases/download/v${HELM_SECRETS_VERSION}/helm-secrets.tar.gz | tar -C "${HELM_PLUGINS}" -xzf-
  sed -i '/platformCommand:/,+2 d' "${HELM_PLUGINS}/helm-secrets/plugin.yaml"
# helm v3
else
  helm_major_version=3
  info "Using Helm version: $(helm version --short | grep -o v.*$)"
  ${helm} plugin install https://github.com/jkroepke/helm-secrets --version v${HELM_SECRETS_VERSION}
fi
info "Using Kustomize version: $(kustomize version --short | grep -o 'v[0-9.]\+')"
${helm} plugin install https://github.com/databus23/helm-diff --version v${HELM_DIFF_VERSION}
=======
    helm_major_version=2
    info "Using Helm version: $(helm version --short --client | grep -o v.*$)"
    ${helm} init --stable-repo-url https://charts.helm.sh/stable --wait --override spec.template.spec.automountServiceAccountToken=true
    ${helm} plugin ls | grep diff || ${helm} plugin install https://github.com/databus23/helm-diff --version v2.11.0+5
else # helm v3
    helm_major_version=3
    info "Using Helm version: $(helm version --short | grep -o v.*$)"
    ${helm} plugin ls | grep diff || ${helm} plugin install https://github.com/databus23/helm-diff --version v3.1.3
    # ${helm} plugin ls | grep secrets || ${helm} plugin install https://github.com/jkroepke/helm-secrets --version v3.5.0
fi
info "Using Kustomize version: $(kustomize version --short | grep -o 'v[^ ]+')"
>>>>>>> 53c6d2f9
${kubectl} get namespace ${test_ns} &> /dev/null && warn "Namespace ${test_ns} exists, from a previous test run?"
$kubectl create namespace ${test_ns} || fail "Could not create namespace ${test_ns}"


# TEST CASES----------------------------------------------------------------------------------------------------------

test_start "happypath - simple rollout of httpbin chart"

info "Diffing ${dir}/happypath.yaml"
bash -c "${helmfile} -f ${dir}/happypath.yaml diff --detailed-exitcode; code="'$?'"; [ "'${code}'" -eq 2 ]" || fail "unexpected exit code returned by helmfile diff"

info "Diffing ${dir}/happypath.yaml without color"
bash -c "${helmfile} -f ${dir}/happypath.yaml --no-color diff --detailed-exitcode; code="'$?'"; [ "'${code}'" -eq 2 ]" || fail "unexpected exit code returned by helmfile diff"

info "Diffing ${dir}/happypath.yaml with limited context"
bash -c "${helmfile} -f ${dir}/happypath.yaml diff --context 3 --detailed-exitcode; code="'$?'"; [ "'${code}'" -eq 2 ]" || fail "unexpected exit code returned by helmfile diff"

info "Templating ${dir}/happypath.yaml"
rm -rf ${dir}/tmp
${helmfile} -f ${dir}/happypath.yaml --debug template --output-dir tmp
code=$?
[ ${code} -eq 0 ] || fail "unexpected exit code returned by helmfile template: ${code}"
for output in $(ls -d ${dir}/tmp/*); do
    # e.g. test/integration/tmp/happypath-877c0dd4-helmx/helmx
    for release_dir in $(ls -d ${output}/*); do
        release_name=$(basename ${release_dir})
        golden_dir=${dir}/templates-golden/v${helm_major_version}/${release_name}
        info "Comparing template output ${release_dir}/templates with ${golden_dir}"
        ./diff-yamls ${golden_dir} ${release_dir}/templates || fail "unexpected diff in template result for ${release_name}"
    done
done

info "Applying ${dir}/happypath.yaml"
bash -c "${helmfile} -f ${dir}/happypath.yaml apply --detailed-exitcode; code="'$?'"; echo Code: "'$code'"; [ "'${code}'" -eq 2 ]" || fail "unexpected exit code returned by helmfile apply"

info "Syncing ${dir}/happypath.yaml"
${helmfile} -f ${dir}/happypath.yaml sync
wait_deploy_ready httpbin-httpbin
retry 5 "curl --fail $(minikube service --url --namespace=${test_ns} httpbin-httpbin)/status/200"
[ ${retry_result} -eq 0 ] || fail "httpbin failed to return 200 OK"

info "Applying ${dir}/happypath.yaml"
${helmfile} -f ${dir}/happypath.yaml apply --detailed-exitcode
code=$?
[ ${code} -eq 0 ] || fail "unexpected exit code returned by helmfile apply: want 0, got ${code}"

info "Locking dependencies"
${helmfile} -f ${dir}/happypath.yaml deps
code=$?
[ ${code} -eq 0 ] || fail "unexpected exit code returned by helmfile deps: ${code}"

info "Applying ${dir}/happypath.yaml with locked dependencies"
${helmfile} -f ${dir}/happypath.yaml apply
code=$?
[ ${code} -eq 0 ] || fail "unexpected exit code returned by helmfile apply: ${code}"
${helm} list --namespace=${test_ns} || fail "unable to list releases"

info "Deleting release"
${helmfile} -f ${dir}/happypath.yaml delete
${helm} status --namespace=${test_ns} httpbin &> /dev/null && fail "release should not exist anymore after a delete"

info "Ensuring \"helmfile delete\" doesn't fail when no releases installed"
${helmfile} -f ${dir}/happypath.yaml delete || fail "\"helmfile delete\" shouldn't fail when there are no installed releases"

info "Ensuring \"helmfile template\" output does contain only YAML docs"
(${helmfile} -f ${dir}/happypath.yaml template | kubectl apply -f -) || fail "\"helmfile template | kubectl apply -f -\" shouldn't fail"

test_pass "happypath"

if [[ helm_major_version -eq 3 ]]; then
  export VAULT_ADDR=http://127.0.0.1:8200
  export VAULT_TOKEN=toor
  sops="sops --hc-vault-transit $VAULT_ADDR/v1/sops/keys/key"
  mkdir -p ${dir}/tmp

  info "Encrypt secrets"
  ${sops} -e ${dir}/env-1.secrets.yaml > ${dir}/tmp/env-1.secrets.sops.yaml || fail "${sops} failed at ${dir}/env-1.secrets.yaml"
  ${sops} -e ${dir}/env-2.secrets.yaml > ${dir}/tmp/env-2.secrets.sops.yaml || fail "${sops} failed at ${dir}/env-2.secrets.yaml"

  test_start "secretssops.1 - should fail without secrets plugin"

  info "Ensure helm-secrets is not installed"
  ${helm} plugin rm secrets || true

  info "Ensure helmfile fails when no helm-secrets is installed"
  unset code
  ${helmfile} -f ${dir}/secretssops.yaml -e direct build || code="$?"; code="${code:-0}"
  echo Code: "${code}"
  [ "${code}" -ne 0 ] || fail "\"helmfile build\" should fail without secrets plugin"

  test_pass "secretssops.1"

  test_start "secretssops.2 - should succeed with secrets plugin"

  info "Ensure helm-secrets is installed"
  ${helm} plugin install https://github.com/jkroepke/helm-secrets --version v3.5.0

  info "Ensure helmfile succeed when helm-secrets is installed"
  ${helmfile} -f ${dir}/secretssops.yaml -e direct build || fail "\"helmfile build\" shouldn't fail"

  test_pass "secretssops.2"

    test_start "secretssops.3 - should order secrets correctly"

    tmp=$(mktemp -d)
    direct=${tmp}/direct.build.yaml
    reverse=${tmp}/reverse.build.yaml
    golden_dir=${dir}/secrets-golden

    info "Building secrets output"

    info "Comparing build/direct output ${direct} with ${golden_dir}"
    for i in $(seq 10); do
        info "Comparing build/direct #$i"
        ${helmfile} -f ${dir}/secretssops.yaml -e direct template --skip-deps > ${direct} || fail "\"helmfile template\" shouldn't fail"
        ./yamldiff ${golden_dir}/direct.build.yaml ${direct} || fail "\"helmfile template\" should be consistent"
        echo code=$?
    done

    info "Comparing build/reverse output ${direct} with ${golden_dir}"
    for i in $(seq 10); do
        info "Comparing build/reverse #$i"
        ${helmfile} -f ${dir}/secretssops.yaml -e reverse template --skip-deps > ${reverse} || fail "\"helmfile template\" shouldn't fail"
        ./yamldiff ${golden_dir}/reverse.build.yaml ${reverse} || fail "\"helmfile template\" should be consistent"
        echo code=$?
    done

    test_pass "secretssops.3"

fi

# ALL DONE -----------------------------------------------------------------------------------------------------------

all_tests_passed<|MERGE_RESOLUTION|>--- conflicted
+++ resolved
@@ -69,23 +69,6 @@
 info "Using namespace: ${test_ns}"
 # helm v2
 if helm version --client 2>/dev/null | grep '"v2\.'; then
-<<<<<<< HEAD
-  helm_major_version=2
-  info "Using Helm version: $(helm version --short --client | grep -o v.*$)"
-  ${helm} init --stable-repo-url https://charts.helm.sh/stable --wait --override spec.template.spec.automountServiceAccountToken=true
-  # install helm secrets according to https://github.com/jkroepke/helm-secrets/blob/v3.5.0/README.md#installation-on-helm-2
-  mkdir -p "${HELM_PLUGINS}"
-  curl -LsSf https://github.com/jkroepke/helm-secrets/releases/download/v${HELM_SECRETS_VERSION}/helm-secrets.tar.gz | tar -C "${HELM_PLUGINS}" -xzf-
-  sed -i '/platformCommand:/,+2 d' "${HELM_PLUGINS}/helm-secrets/plugin.yaml"
-# helm v3
-else
-  helm_major_version=3
-  info "Using Helm version: $(helm version --short | grep -o v.*$)"
-  ${helm} plugin install https://github.com/jkroepke/helm-secrets --version v${HELM_SECRETS_VERSION}
-fi
-info "Using Kustomize version: $(kustomize version --short | grep -o 'v[0-9.]\+')"
-${helm} plugin install https://github.com/databus23/helm-diff --version v${HELM_DIFF_VERSION}
-=======
     helm_major_version=2
     info "Using Helm version: $(helm version --short --client | grep -o v.*$)"
     ${helm} init --stable-repo-url https://charts.helm.sh/stable --wait --override spec.template.spec.automountServiceAccountToken=true
@@ -96,8 +79,8 @@
     ${helm} plugin ls | grep diff || ${helm} plugin install https://github.com/databus23/helm-diff --version v3.1.3
     # ${helm} plugin ls | grep secrets || ${helm} plugin install https://github.com/jkroepke/helm-secrets --version v3.5.0
 fi
-info "Using Kustomize version: $(kustomize version --short | grep -o 'v[^ ]+')"
->>>>>>> 53c6d2f9
+info "Using Kustomize version: $(kustomize version --short | grep -o 'v[0-9.]\+')"
+${helm} plugin install https://github.com/databus23/helm-diff --version v${HELM_DIFF_VERSION}
 ${kubectl} get namespace ${test_ns} &> /dev/null && warn "Namespace ${test_ns} exists, from a previous test run?"
 $kubectl create namespace ${test_ns} || fail "Could not create namespace ${test_ns}"
 
