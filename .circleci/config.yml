--- conflicted
+++ resolved
@@ -78,85 +78,36 @@
   # thanks to https://raw.githubusercontent.com/weaveworks/launcher/master/.circleci/config.yml
   integration_tests:
     machine:
-<<<<<<< HEAD
       image: ubuntu-2004:202010-01
-    environment:
-      CHANGE_MINIKUBE_NONE_USER: true
-      MINIKUBE_WANTUPDATENOTIFICATION: false
-      MINIKUBE_WANTREPORTERRORPROMPT: false
     parameters:
       helm-version:
         type: string
-=======
-      image: circleci/classic:201808-01
->>>>>>> 53c6d2f9
     steps:
       - checkout
       - run: mkdir ~/build
       - attach_workspace:
           at: ~/build
       - run:
+          name: Install test dependencies
           command: |
             cp ~/build/helmfile ~/project/helmfile
             cp ~/build/diff-yamls ~/project/diff-yamls
-<<<<<<< HEAD
-      - run:
-          name: Install helm
-          command: |
-            HELM_FILENAME="helm-<< parameters.helm-version >>-linux-amd64.tar.gz"
-            curl -Lo ${HELM_FILENAME} "https://get.helm.sh/${HELM_FILENAME}"
-            tar zxf ${HELM_FILENAME} linux-amd64/helm
-            chmod +x linux-amd64/helm
-            sudo mv linux-amd64/helm /usr/local/bin/
-      - run:
-          name: Install sops
-          environment:
-            SOPS_VERSION: 3.6.1
-          command: |
-            SOPS_PKG_FILENAME="sops_${SOPS_VERSION}_amd64.deb"
-            curl -Lo ${SOPS_PKG_FILENAME} "https://github.com/mozilla/sops/releases/download/v${SOPS_VERSION}/${SOPS_PKG_FILENAME}"
-            sudo dpkg -i ${SOPS_PKG_FILENAME}
-            rm ${SOPS_PKG_FILENAME}
-      - run:
-          name: Install kustomize
-          environment:
-            KUSTOMIZE_VERSION: v3.6.1
-          command: |
-            KUSTOMIZE_FILENAME="kustomize_${KUSTOMIZE_VERSION}_linux_amd64.tar.gz"
-            curl -Lo ${KUSTOMIZE_FILENAME} "https://github.com/kubernetes-sigs/kustomize/releases/download/kustomize%2F${KUSTOMIZE_VERSION}/${KUSTOMIZE_FILENAME}"
-            tar zxf ${KUSTOMIZE_FILENAME} kustomize
-            chmod +x kustomize
-            sudo mv kustomize /usr/local/bin/
-      - run:
-          name: Deploy minikube
-          environment:
-            CHANGE_MINIKUBE_NONE_USER: true
-            K8S_VERSION: v1.20.2
-            MINIKUBE_VERSION: v1.17.1
-          command: |
-            sudo apt-get update
-            sudo apt-get install -y conntrack
-            curl -Lo kubectl https://storage.googleapis.com/kubernetes-release/release/${K8S_VERSION}/bin/linux/amd64/kubectl
-            chmod +x kubectl && sudo mv kubectl /usr/local/bin/
-            curl -Lo minikube https://storage.googleapis.com/minikube/releases/${MINIKUBE_VERSION}/minikube-linux-amd64
-            chmod +x minikube && sudo mv minikube /usr/local/bin/
-            sudo -E minikube start --vm-driver=none --kubernetes-version=${K8S_VERSION}
-            sudo -E minikube update-context
-      - run:
-          name: Wait for nodes to become ready
-          command: JSONPATH='{range .items[*]}{@.metadata.name}:{range @.status.conditions[*]}{@.type}={@.status};{end}{end}'; until kubectl get nodes -o jsonpath="$JSONPATH" 2>&1 | grep -q "Ready=True"; do sleep 1; done
-=======
             cp ~/build/yamldiff ~/project/yamldiff
-      - run: make -C .circleci helm2
-      - run: make -C .circleci kustomize
-      - run: make -C .circleci minikube
->>>>>>> 53c6d2f9
+            if [[ "<< parameters.helm-version >>" == v3* ]]
+            then
+              make -C .circleci helm3
+            else
+              make -C .circleci helm
+            fi            
+            make -C .circleci vault
+            make -C .circleci sops
+            make -C .circleci kustomize
+            make -C .circleci minikube
       - run:
           name: Execute integration tests
           environment:
             TERM: "xterm"
           command: |
-<<<<<<< HEAD
             export TERM=xterm
             if [[ "<< parameters.helm-version >>" == v3* ]]
             then
@@ -164,36 +115,7 @@
             else
               make integration
             fi
-=======
-            make integration
 
-  integration_tests_helm3:
-    machine:
-      image: circleci/classic:201808-01
-    steps:
-    - checkout
-    - run: mkdir ~/build
-    - attach_workspace:
-        at: ~/build
-    - run:
-        command: |
-          cp ~/build/helmfile ~/project/helmfile
-          cp ~/build/diff-yamls ~/project/diff-yamls
-          cp ~/build/yamldiff ~/project/yamldiff
-    - run: make -C .circleci helm
-    - run: make -C .circleci vault
-    - run: make -C .circleci sops
-    - run: make -C .circleci kustomize
-    - run: make -C .circleci minikube
-    - run:
-        name: Execute integration tests
-        environment:
-          HELMFILE_HELM3: "1"
-          TERM: "xterm"
-        command: |
-          make integration
-
->>>>>>> 53c6d2f9
 # GITHUB_TOKEN env var must be setup in circleci console
 
   release:
