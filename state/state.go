--- conflicted
+++ resolved
@@ -282,16 +282,10 @@
 		go func() {
 			for release := range jobQueue {
 				errs := []error{}
-<<<<<<< HEAD
-				// Plugin command doesn't support explicit namespace
-				release.Namespace = ""
+
+				state.applyDefaultsTo(release)
+
 				flags, err := state.flagsForRelease(helm, state.BaseChartPath, release)
-=======
-
-				state.applyDefaultsTo(release)
-
-				flags, err := flagsForRelease(helm, state.BaseChartPath, release)
->>>>>>> 6c89fac8
 				if err != nil {
 					errs = append(errs, err)
 				}
