package state

import (
	"errors"
	"fmt"
	"io/ioutil"
	"os"
	"path/filepath"
	"strings"
	"sync"
	"text/template"

	"github.com/Masterminds/sprig"

	"github.com/roboll/helmfile/helmexec"

	"bytes"
	"path"
	"regexp"

	yaml "gopkg.in/yaml.v1"
)

// HelmState structure for the helmfile
type HelmState struct {
	BaseChartPath      string
	Context            string           `yaml:"context"`
	DeprecatedReleases []ReleaseSpec    `yaml:"charts"`
	Namespace          string           `yaml:"namespace"`
	Repositories       []RepositorySpec `yaml:"repositories"`
	Releases           []ReleaseSpec    `yaml:"releases"`
}

// RepositorySpec that defines values for a helm repo
type RepositorySpec struct {
	Name     string `yaml:"name"`
	URL      string `yaml:"url"`
	CertFile string `yaml:"certFile"`
	KeyFile  string `yaml:"keyFile"`
}

// ReleaseSpec defines the structure of a helm release
type ReleaseSpec struct {
	// Chart is the name of the chart being installed to create this release
	Chart   string `yaml:"chart"`
	Version string `yaml:"version"`
	Verify  bool   `yaml:"verify"`

	// Name is the name of this release
	Name      string            `yaml:"name"`
	Namespace string            `yaml:"namespace"`
	Labels    map[string]string `yaml:"labels"`
	Values    []string          `yaml:"values"`
	Secrets   []string          `yaml:"secrets"`
	SetValues []SetValue        `yaml:"set"`

	// The 'env' section is not really necessary any longer, as 'set' would now provide the same functionality
	EnvValues []SetValue `yaml:"env"`

	// generatedValues are values that need cleaned up on exit
	generatedValues []string
}

// SetValue are the key values to set on a helm release
type SetValue struct {
	Name  string `yaml:"name"`
	Value string `yaml:"value"`
}

// ReadFromFile loads the helmfile from disk and processes the template
func ReadFromFile(file string) (*HelmState, error) {
	content, err := ioutil.ReadFile(file)
	if err != nil {
		return nil, err
	}

	tpl, err := stringTemplate().Parse(string(content))
	if err != nil {
		return nil, err
	}

	var tplString bytes.Buffer
	err = tpl.Execute(&tplString, nil)
	if err != nil {
		return nil, err
	}

	return readFromYaml(tplString.Bytes(), file)
}

func readFromYaml(content []byte, file string) (*HelmState, error) {
	var state HelmState

	state.BaseChartPath, _ = filepath.Abs(path.Dir(file))
	if err := yaml.Unmarshal(content, &state); err != nil {
		return nil, err
	}

	if len(state.DeprecatedReleases) > 0 {
		if len(state.Releases) > 0 {
			return nil, fmt.Errorf("failed to parse %s: you can't specify both `charts` and `releases` sections", file)
		}
		state.Releases = state.DeprecatedReleases
		state.DeprecatedReleases = []ReleaseSpec{}
	}

	return &state, nil
}

func stringTemplate() *template.Template {
	return template.New("stringTemplate").Funcs(sprig.TxtFuncMap())
}

func renderTemplateString(s string) (string, error) {
	var t, parseErr = stringTemplate().Parse(s)
	if parseErr != nil {
		return "", parseErr
	}

	var tplString bytes.Buffer
	var execErr = t.Execute(&tplString, nil)

	if execErr != nil {
		return "", execErr
	}

	return tplString.String(), nil
}

func (state *HelmState) applyDefaultsTo(spec *ReleaseSpec) {
	if state.Namespace != "" {
		spec.Namespace = state.Namespace
	}
}

// SyncRepos will update the given helm releases
func (state *HelmState) SyncRepos(helm helmexec.Interface) []error {
	errs := []error{}

	for _, repo := range state.Repositories {
		if err := helm.AddRepo(repo.Name, repo.URL, repo.CertFile, repo.KeyFile); err != nil {
			errs = append(errs, err)
		}
	}

	if len(errs) != 0 {
		return errs
	}

	if err := helm.UpdateRepo(); err != nil {
		return []error{err}
	}
	return nil
}

// SyncReleases wrapper for executing helm upgrade on the releases
func (state *HelmState) SyncReleases(helm helmexec.Interface, additionalValues []string, workerLimit int) []error {
	errs := []error{}
	jobQueue := make(chan *ReleaseSpec)
	doneQueue := make(chan bool)
	errQueue := make(chan error)

	if workerLimit < 1 {
		workerLimit = len(state.Releases)
	}
	for w := 1; w <= workerLimit; w++ {
		go func() {
			for release := range jobQueue {
				state.applyDefaultsTo(release)
				flags, flagsErr := flagsForRelease(helm, state.BaseChartPath, release)
				if flagsErr != nil {
					errQueue <- flagsErr
					doneQueue <- true
					continue
				}

				haveValueErr := false
				for _, value := range additionalValues {
					valfile, err := filepath.Abs(value)
					if err != nil {
						errQueue <- err
						haveValueErr = true
					}

					if _, err := os.Stat(valfile); os.IsNotExist(err) {
						errQueue <- err
						haveValueErr = true
					}
					flags = append(flags, "--values", valfile)
				}

				if haveValueErr {
					doneQueue <- true
					continue
				}

				chart := normalizeChart(state.BaseChartPath, release.Chart)
				if err := helm.SyncRelease(release.Name, chart, flags...); err != nil {
					errQueue <- err
				}
				doneQueue <- true
			}
		}()
	}

	go func() {
		for i := 0; i < len(state.Releases); i++ {
			jobQueue <- &state.Releases[i]
		}
		close(jobQueue)
	}()

	for i := 0; i < len(state.Releases); {
		select {
		case err := <-errQueue:
			errs = append(errs, err)
		case <-doneQueue:
			i++
		}
	}

	if len(errs) != 0 {
		return errs
	}

	return nil
}

<<<<<<< HEAD
// DiffReleases wrapper for executing helm diff on the releases
func (state *HelmState) DiffReleases(helm helmexec.Interface, additionalValues []string) []error {
	var wg sync.WaitGroup
=======
func (state *HelmState) DiffReleases(helm helmexec.Interface, additionalValues []string, workerLimit int) []error {
	var wgRelease sync.WaitGroup
	var wgError sync.WaitGroup
>>>>>>> a5706e99
	errs := []error{}
	jobQueue := make(chan *ReleaseSpec, len(state.Releases))
	errQueue := make(chan error)

<<<<<<< HEAD
	for i := 0; i < len(state.Releases); i++ {
		release := &state.Releases[i]

		wg.Add(1)
		go func(wg *sync.WaitGroup, release *ReleaseSpec) {
			// Plugin command doesn't support explicit namespace
			release.Namespace = ""
			flags, flagsErr := flagsForRelease(helm, state.BaseChartPath, release)
			if flagsErr != nil {
				errs = append(errs, flagsErr)
			}
=======
	if workerLimit < 1 {
		workerLimit = len(state.Releases)
	}

	wgRelease.Add(len(state.Releases))
>>>>>>> a5706e99

	for w := 1; w <= workerLimit; w++ {
		go func() {
			for release := range jobQueue {
				errs := []error{}
				renderedName, err := renderTemplateString(release.Name)
				if err != nil {
					errs = append(errs, err)
				}
				// Plugin command doesn't support explicit namespace
				release.Namespace = ""
				flags, err := flagsForRelease(helm, state.BaseChartPath, release)
				if err != nil {
					errs = append(errs, err)
				}
<<<<<<< HEAD
				flags = append(flags, "--values", valfile)
			}
			if len(errs) == 0 {
				if err := helm.DiffRelease(release.Name, normalizeChart(state.BaseChartPath, release.Chart), flags...); err != nil {
					errs = append(errs, err)
=======

				for _, value := range additionalValues {
					valfile, err := filepath.Abs(value)
					if err != nil {
						errs = append(errs, err)
					}

					if _, err := os.Stat(valfile); os.IsNotExist(err) {
						errs = append(errs, err)
					}
					flags = append(flags, "--values", valfile)
				}

				if len(errs) == 0 {
					if err := helm.DiffRelease(renderedName, normalizeChart(state.BaseChartPath, release.Chart), flags...); err != nil {
						errs = append(errs, err)
					}
				}
				for _, err := range errs {
					errQueue <- err
>>>>>>> a5706e99
				}
				wgRelease.Done()
			}
		}()
	}
	wgError.Add(1)
	go func() {
		for err := range errQueue {
			errs = append(errs, err)
		}
		wgError.Done()
	}()

	for i := 0; i < len(state.Releases); i++ {
		jobQueue <- &state.Releases[i]
	}

	close(jobQueue)
	wgRelease.Wait()

	close(errQueue)
	wgError.Wait()

	if len(errs) != 0 {
		return errs
	}

	return nil
}

// DeleteReleases wrapper for executing helm delete on the releases
func (state *HelmState) DeleteReleases(helm helmexec.Interface) []error {
	var wg sync.WaitGroup
	errs := []error{}

	for _, release := range state.Releases {
		wg.Add(1)
		go func(wg *sync.WaitGroup, release ReleaseSpec) {
			if err := helm.DeleteRelease(release.Name); err != nil {
				errs = append(errs, err)
			}
			wg.Done()
		}(&wg, release)
	}
	wg.Wait()

	if len(errs) != 0 {
		return errs
	}

	return nil
}

// Clean will remove any generated secrets
func (state *HelmState) Clean() []error {
	errs := []error{}

	for _, release := range state.Releases {
		for _, value := range release.generatedValues {
			err := os.Remove(value)
			if err != nil {
				errs = append(errs, err)
			}
		}
	}

	if len(errs) != 0 {
		return errs
	}

	return nil
}

// FilterReleases allows for the execution of helm commands against a subset of the releases in the helmfile.
func (state *HelmState) FilterReleases(labels []string) error {
	var filteredReleases []ReleaseSpec
	releaseSet := map[string]ReleaseSpec{}
	filters := []ReleaseFilter{}
	for _, label := range labels {
		f, err := ParseLabels(label)
		if err != nil {
			return err
		}
		filters = append(filters, f)
	}
	for _, r := range state.Releases {
		if r.Labels == nil {
			r.Labels = map[string]string{}
		}
		// Let the release name be used as a tag
		r.Labels["name"] = r.Name
		for _, f := range filters {
			if r.Labels == nil {
				r.Labels = map[string]string{}
			}
			if f.Match(r) {
				releaseSet[r.Name] = r
				continue
			}
		}
	}
	for _, r := range releaseSet {
		filteredReleases = append(filteredReleases, r)
	}
	state.Releases = filteredReleases
	return nil
}

// UpdateDeps wrapper for updating dependencies on the releases
func (state *HelmState) UpdateDeps(helm helmexec.Interface) []error {
	errs := []error{}

	for _, release := range state.Releases {
		if isLocalChart(release.Chart) {
			if err := helm.UpdateDeps(normalizeChart(state.BaseChartPath, release.Chart)); err != nil {
				errs = append(errs, err)
			}
		}
	}
	if len(errs) != 0 {
		return errs
	}
	return nil
}

// normalizeChart allows for the distinction between a file path reference and repository references.
// - Any single (or double character) followed by a `/` will be considered a local file reference and
// 	 be constructed relative to the `base path`.
// - Everything else is assumed to be an absolute path or an actual <repository>/<chart> reference.
func normalizeChart(basePath, chart string) string {
	if !isLocalChart(chart) {
		return chart
	}
	return filepath.Join(basePath, chart)
}

func isLocalChart(chart string) bool {
	regex, _ := regexp.Compile("^[.]?./")
	return regex.MatchString(chart)
}

func flagsForRelease(helm helmexec.Interface, basePath string, release *ReleaseSpec) ([]string, error) {
	flags := []string{}
	if release.Version != "" {
		flags = append(flags, "--version", release.Version)
	}
	if release.Verify {
		flags = append(flags, "--verify")
	}
	if release.Namespace != "" {
		flags = append(flags, "--namespace", release.Namespace)
	}
	for _, value := range release.Values {
		path := filepath.Join(basePath, value)
		if _, err := os.Stat(path); os.IsNotExist(err) {
			return nil, err
		}

		flags = append(flags, "--values", path)
	}
	for _, value := range release.Secrets {
		path := filepath.Join(basePath, value)
		if _, err := os.Stat(path); os.IsNotExist(err) {
			return nil, err
		}

		valfile, err := helm.DecryptSecret(path)
		if err != nil {
			return nil, err
		}

		release.generatedValues = append(release.generatedValues, valfile)
		flags = append(flags, "--values", valfile)
	}
	if len(release.SetValues) > 0 {
		val := []string{}
		for _, set := range release.SetValues {
			val = append(val, fmt.Sprintf("%s=%s", set.Name, set.Value))
		}
		flags = append(flags, "--set", strings.Join(val, ","))
	}

	/***********
	 * START 'env' section for backwards compatibility
	 ***********/
	// The 'env' section is not really necessary any longer, as 'set' would now provide the same functionality
	if len(release.EnvValues) > 0 {
		val := []string{}
		envValErrs := []string{}
		for _, set := range release.EnvValues {
			value, isSet := os.LookupEnv(set.Value)
			if isSet {
				val = append(val, fmt.Sprintf("%s=%s", set.Name, value))
			} else {
				errMsg := fmt.Sprintf("\t%s", set.Value)
				envValErrs = append(envValErrs, errMsg)
			}
		}
		if len(envValErrs) != 0 {
			joinedEnvVals := strings.Join(envValErrs, "\n")
			errMsg := fmt.Sprintf("Environment Variables not found. Please make sure they are set and try again:\n%s", joinedEnvVals)
			return nil, errors.New(errMsg)
		}
		flags = append(flags, "--set", strings.Join(val, ","))
	}
	/**************
	 * END 'env' section for backwards compatibility
	 **************/

	return flags, nil
}<|MERGE_RESOLUTION|>--- conflicted
+++ resolved
@@ -226,61 +226,30 @@
 	return nil
 }
 
-<<<<<<< HEAD
 // DiffReleases wrapper for executing helm diff on the releases
-func (state *HelmState) DiffReleases(helm helmexec.Interface, additionalValues []string) []error {
-	var wg sync.WaitGroup
-=======
 func (state *HelmState) DiffReleases(helm helmexec.Interface, additionalValues []string, workerLimit int) []error {
 	var wgRelease sync.WaitGroup
 	var wgError sync.WaitGroup
->>>>>>> a5706e99
 	errs := []error{}
 	jobQueue := make(chan *ReleaseSpec, len(state.Releases))
 	errQueue := make(chan error)
 
-<<<<<<< HEAD
-	for i := 0; i < len(state.Releases); i++ {
-		release := &state.Releases[i]
-
-		wg.Add(1)
-		go func(wg *sync.WaitGroup, release *ReleaseSpec) {
-			// Plugin command doesn't support explicit namespace
-			release.Namespace = ""
-			flags, flagsErr := flagsForRelease(helm, state.BaseChartPath, release)
-			if flagsErr != nil {
-				errs = append(errs, flagsErr)
-			}
-=======
 	if workerLimit < 1 {
 		workerLimit = len(state.Releases)
 	}
 
 	wgRelease.Add(len(state.Releases))
->>>>>>> a5706e99
 
 	for w := 1; w <= workerLimit; w++ {
 		go func() {
 			for release := range jobQueue {
 				errs := []error{}
-				renderedName, err := renderTemplateString(release.Name)
-				if err != nil {
-					errs = append(errs, err)
-				}
 				// Plugin command doesn't support explicit namespace
 				release.Namespace = ""
 				flags, err := flagsForRelease(helm, state.BaseChartPath, release)
 				if err != nil {
 					errs = append(errs, err)
 				}
-<<<<<<< HEAD
-				flags = append(flags, "--values", valfile)
-			}
-			if len(errs) == 0 {
-				if err := helm.DiffRelease(release.Name, normalizeChart(state.BaseChartPath, release.Chart), flags...); err != nil {
-					errs = append(errs, err)
-=======
-
 				for _, value := range additionalValues {
 					valfile, err := filepath.Abs(value)
 					if err != nil {
@@ -294,13 +263,12 @@
 				}
 
 				if len(errs) == 0 {
-					if err := helm.DiffRelease(renderedName, normalizeChart(state.BaseChartPath, release.Chart), flags...); err != nil {
+					if err := helm.DiffRelease(release.Name, normalizeChart(state.BaseChartPath, release.Chart), flags...); err != nil {
 						errs = append(errs, err)
 					}
 				}
 				for _, err := range errs {
 					errQueue <- err
->>>>>>> a5706e99
 				}
 				wgRelease.Done()
 			}
