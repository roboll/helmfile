package state

import (
	"bytes"
	"crypto/sha1"
	"encoding/hex"
	"errors"
	"fmt"
	"io"
	"io/ioutil"
	"os"
	"path"
	"path/filepath"
	"regexp"
	"sort"
	"strconv"
	"strings"
	"sync"
	"text/template"

	"github.com/imdario/mergo"
	"github.com/variantdev/chartify"

	"github.com/roboll/helmfile/pkg/environment"
	"github.com/roboll/helmfile/pkg/event"
	"github.com/roboll/helmfile/pkg/helmexec"
	"github.com/roboll/helmfile/pkg/remote"
	"github.com/roboll/helmfile/pkg/tmpl"

	"github.com/tatsushid/go-prettytable"
	"github.com/variantdev/vals"
	"go.uber.org/zap"
	"gopkg.in/yaml.v2"
)

const (
	// EmptyTimeout represents the `--timeout` value passed to helm commands not being specified via helmfile flags.
	// This is used by an interim solution to make the urfave/cli command report to the helmfile internal about that the
	// --timeout flag is missingl
	EmptyTimeout = -1
)

type ReleaseSetSpec struct {
	DefaultHelmBinary string `yaml:"helmBinary,omitempty"`

	// DefaultValues is the default values to be overrode by environment values and command-line overrides
	DefaultValues []interface{} `yaml:"values,omitempty"`

	Environments map[string]EnvironmentSpec `yaml:"environments,omitempty"`

	Bases               []string          `yaml:"bases,omitempty"`
	HelmDefaults        HelmSpec          `yaml:"helmDefaults,omitempty"`
	Helmfiles           []SubHelmfileSpec `yaml:"helmfiles,omitempty"`
	DeprecatedContext   string            `yaml:"context,omitempty"`
	DeprecatedReleases  []ReleaseSpec     `yaml:"charts,omitempty"`
	OverrideKubeContext string            `yaml:"kubeContext,omitempty"`
	OverrideNamespace   string            `yaml:"namespace,omitempty"`
	OverrideChart       string            `yaml:"chart,omitempty"`
	Repositories        []RepositorySpec  `yaml:"repositories,omitempty"`
	CommonLabels        map[string]string `yaml:"commonLabels,omitempty"`
	Releases            []ReleaseSpec     `yaml:"releases,omitempty"`
	Selectors           []string          `yaml:"-"`
	ApiVersions         []string          `yaml:"apiVersions,omitempty"`
	KubeVersion         string            `yaml:"kubeVersion,omitempty"`

	// Hooks is a list of extension points paired with operations, that are executed in specific points of the lifecycle of releases defined in helmfile
	Hooks []event.Hook `yaml:"hooks,omitempty"`

	Templates map[string]TemplateSpec `yaml:"templates"`

	Env environment.Environment `yaml:"-"`

	// If set to "Error", return an error when a subhelmfile points to a
	// non-existent path. The default behavior is to print a warning. Note the
	// differing default compared to other MissingFileHandlers.
	MissingFileHandler string `yaml:"missingFileHandler,omitempty"`
}

type PullCommand struct {
	ChartRef     string
	responseChan chan error
}

// HelmState structure for the helmfile
type HelmState struct {
	basePath string
	FilePath string

	ReleaseSetSpec `yaml:",inline"`

	logger *zap.SugaredLogger

	readFile          func(string) ([]byte, error)
	removeFile        func(string) error
	fileExists        func(string) (bool, error)
	glob              func(string) ([]string, error)
	tempDir           func(string, string) (string, error)
	directoryExistsAt func(string) bool

	runner      helmexec.Runner
	valsRuntime vals.Evaluator

	// RenderedValues is the helmfile-wide values that is `.Values`
	// which is accessible from within the whole helmfile go template.
	// Note that this is usually computed by DesiredStateLoader from ReleaseSetSpec.Env
	RenderedValues map[string]interface{}
}

// SubHelmfileSpec defines the subhelmfile path and options
type SubHelmfileSpec struct {
	//path or glob pattern for the sub helmfiles
	Path string `yaml:"path,omitempty"`
	//chosen selectors for the sub helmfiles
	Selectors []string `yaml:"selectors,omitempty"`
	//do the sub helmfiles inherits from parent selectors
	SelectorsInherited bool `yaml:"selectorsInherited,omitempty"`

	Environment SubhelmfileEnvironmentSpec
}

type SubhelmfileEnvironmentSpec struct {
	OverrideValues []interface{} `yaml:"values,omitempty"`
}

// HelmSpec to defines helmDefault values
type HelmSpec struct {
	KubeContext     string   `yaml:"kubeContext,omitempty"`
	TillerNamespace string   `yaml:"tillerNamespace,omitempty"`
	Tillerless      bool     `yaml:"tillerless"`
	Args            []string `yaml:"args,omitempty"`
	Verify          bool     `yaml:"verify"`
	// Devel, when set to true, use development versions, too. Equivalent to version '>0.0.0-0'
	Devel bool `yaml:"devel"`
	// Wait, if set to true, will wait until all Pods, PVCs, Services, and minimum number of Pods of a Deployment are in a ready state before marking the release as successful
	Wait bool `yaml:"wait"`
	// WaitForJobs, if set and --wait enabled, will wait until all Jobs have been completed before marking the release as successful. It will wait for as long as --timeout
	WaitForJobs bool `yaml:"waitForJobs"`
	// Timeout is the time in seconds to wait for any individual Kubernetes operation (like Jobs for hooks, and waits on pod/pvc/svc/deployment readiness) (default 300)
	Timeout int `yaml:"timeout"`
	// RecreatePods, when set to true, instruct helmfile to perform pods restart for the resource if applicable
	RecreatePods bool `yaml:"recreatePods"`
	// Force, when set to true, forces resource update through delete/recreate if needed
	Force bool `yaml:"force"`
	// Atomic, when set to true, restore previous state in case of a failed install/upgrade attempt
	Atomic bool `yaml:"atomic"`
	// CleanupOnFail, when set to true, the --cleanup-on-fail helm flag is passed to the upgrade command
	CleanupOnFail bool `yaml:"cleanupOnFail,omitempty"`
	// HistoryMax, limit the maximum number of revisions saved per release. Use 0 for no limit (default 10)
	HistoryMax *int `yaml:"historyMax,omitempty"`
	// CreateNamespace, when set to true (default), --create-namespace is passed to helm3 on install/upgrade (ignored for helm2)
	CreateNamespace *bool `yaml:"createNamespace,omitempty"`
	// SkipDeps disables running `helm dependency up` and `helm dependency build` on this release's chart.
	// This is relevant only when your release uses a local chart or a directory containing K8s manifests or a Kustomization
	// as a Helm chart.
	SkipDeps bool `yaml:"skipDeps"`

	TLS                      bool   `yaml:"tls"`
	TLSCACert                string `yaml:"tlsCACert,omitempty"`
	TLSKey                   string `yaml:"tlsKey,omitempty"`
	TLSCert                  string `yaml:"tlsCert,omitempty"`
	DisableValidation        *bool  `yaml:"disableValidation,omitempty"`
	DisableOpenAPIValidation *bool  `yaml:"disableOpenAPIValidation,omitempty"`
}

// RepositorySpec that defines values for a helm repo
type RepositorySpec struct {
	Name            string `yaml:"name,omitempty"`
	URL             string `yaml:"url,omitempty"`
	CaFile          string `yaml:"caFile,omitempty"`
	CertFile        string `yaml:"certFile,omitempty"`
	KeyFile         string `yaml:"keyFile,omitempty"`
	Username        string `yaml:"username,omitempty"`
	Password        string `yaml:"password,omitempty"`
	Managed         string `yaml:"managed,omitempty"`
	OCI             bool   `yaml:"oci,omitempty"`
	PassCredentials string `yaml:"passCredentials,omitempty"`
	SkipTLSVerify   string `yaml:"skipTLSVerify,omitempty"`
}

// ReleaseSpec defines the structure of a helm release
type ReleaseSpec struct {
	// Chart is the name of the chart being installed to create this release
	Chart string `yaml:"chart,omitempty"`
	// Directory is an alias to Chart which may be of more fit when you want to use a local/remote directory containing
	// K8s manifests or Kustomization as a chart
	Directory string `yaml:"directory,omitempty"`
	// Version is the semver version or version constraint for the chart
	Version string `yaml:"version,omitempty"`
	// Verify enables signature verification on fetched chart.
	// Beware some (or many?) chart repositories and charts don't seem to support it.
	Verify *bool `yaml:"verify,omitempty"`
	// Devel, when set to true, use development versions, too. Equivalent to version '>0.0.0-0'
	Devel *bool `yaml:"devel,omitempty"`
	// Wait, if set to true, will wait until all Pods, PVCs, Services, and minimum number of Pods of a Deployment are in a ready state before marking the release as successful
	Wait *bool `yaml:"wait,omitempty"`
	// WaitForJobs, if set and --wait enabled, will wait until all Jobs have been completed before marking the release as successful. It will wait for as long as --timeout
	WaitForJobs *bool `yaml:"waitForJobs,omitempty"`
	// Timeout is the time in seconds to wait for any individual Kubernetes operation (like Jobs for hooks, and waits on pod/pvc/svc/deployment readiness) (default 300)
	Timeout *int `yaml:"timeout,omitempty"`
	// RecreatePods, when set to true, instruct helmfile to perform pods restart for the resource if applicable
	RecreatePods *bool `yaml:"recreatePods,omitempty"`
	// Force, when set to true, forces resource update through delete/recreate if needed
	Force *bool `yaml:"force,omitempty"`
	// Installed, when set to true, `delete --purge` the release
	Installed *bool `yaml:"installed,omitempty"`
	// Atomic, when set to true, restore previous state in case of a failed install/upgrade attempt
	Atomic *bool `yaml:"atomic,omitempty"`
	// CleanupOnFail, when set to true, the --cleanup-on-fail helm flag is passed to the upgrade command
	CleanupOnFail *bool `yaml:"cleanupOnFail,omitempty"`
	// HistoryMax, limit the maximum number of revisions saved per release. Use 0 for no limit (default 10)
	HistoryMax *int `yaml:"historyMax,omitempty"`
	// Condition, when set, evaluate the mapping specified in this string to a boolean which decides whether or not to process the release
	Condition string `yaml:"condition,omitempty"`
	// CreateNamespace, when set to true (default), --create-namespace is passed to helm3 on install (ignored for helm2)
	CreateNamespace *bool `yaml:"createNamespace,omitempty"`

	// DisableOpenAPIValidation is rarely used to bypass OpenAPI validations only that is used for e.g.
	// work-around against broken CRs
	// See also:
	// - https://github.com/helm/helm/pull/6819
	// - https://github.com/roboll/helmfile/issues/1167
	DisableOpenAPIValidation *bool `yaml:"disableOpenAPIValidation,omitempty"`

	// DisableValidation is rarely used to bypass the whole validation of manifests against the Kubernetes cluster
	// so that `helm diff` can be run containing a chart that installs both CRD and CRs on first install.
	// FYI, such diff without `--disable-validation` fails on first install because the K8s cluster doesn't have CRDs registered yet.
	DisableValidation *bool `yaml:"disableValidation,omitempty"`

	// DisableValidationOnInstall disables the K8s API validation while running helm-diff on the release being newly installed on helmfile-apply.
	// It is useful when any release contains custom resources for CRDs that is not yet installed onto the cluster.
	DisableValidationOnInstall *bool `yaml:"disableValidationOnInstall,omitempty"`

	// MissingFileHandler is set to either "Error" or "Warn". "Error" instructs helmfile to fail when unable to find a values or secrets file. When "Warn", it prints the file and continues.
	// The default value for MissingFileHandler is "Error".
	MissingFileHandler *string `yaml:"missingFileHandler,omitempty"`
	// Needs is the [TILLER_NS/][NS/]NAME representations of releases that this release depends on.
	Needs []string `yaml:"needs,omitempty"`

	// Hooks is a list of extension points paired with operations, that are executed in specific points of the lifecycle of releases defined in helmfile
	Hooks []event.Hook `yaml:"hooks,omitempty"`

	// Name is the name of this release
	Name      string            `yaml:"name,omitempty"`
	Namespace string            `yaml:"namespace,omitempty"`
	Labels    map[string]string `yaml:"labels,omitempty"`
	Values    []interface{}     `yaml:"values,omitempty"`
	Secrets   []interface{}     `yaml:"secrets,omitempty"`
	SetValues []SetValue        `yaml:"set,omitempty"`

	ValuesTemplate    []interface{} `yaml:"valuesTemplate,omitempty"`
	SetValuesTemplate []SetValue    `yaml:"setTemplate,omitempty"`

	// The 'env' section is not really necessary any longer, as 'set' would now provide the same functionality
	EnvValues []SetValue `yaml:"env,omitempty"`

	ValuesPathPrefix string `yaml:"valuesPathPrefix,omitempty"`

	TillerNamespace string `yaml:"tillerNamespace,omitempty"`
	Tillerless      *bool  `yaml:"tillerless,omitempty"`

	KubeContext string `yaml:"kubeContext,omitempty"`

	TLS       *bool  `yaml:"tls,omitempty"`
	TLSCACert string `yaml:"tlsCACert,omitempty"`
	TLSKey    string `yaml:"tlsKey,omitempty"`
	TLSCert   string `yaml:"tlsCert,omitempty"`

	// These values are used in templating
	TillerlessTemplate *string `yaml:"tillerlessTemplate,omitempty"`
	VerifyTemplate     *string `yaml:"verifyTemplate,omitempty"`
	WaitTemplate       *string `yaml:"waitTemplate,omitempty"`
	InstalledTemplate  *string `yaml:"installedTemplate,omitempty"`

	// These settings requires helm-x integration to work
	Dependencies          []Dependency  `yaml:"dependencies,omitempty"`
	JSONPatches           []interface{} `yaml:"jsonPatches,omitempty"`
	StrategicMergePatches []interface{} `yaml:"strategicMergePatches,omitempty"`

	// Transformers is the list of Kustomize transformers
	//
	// Each item can be a path to a YAML or go template file, or an embedded transformer declaration as a YAML hash.
	// It's often used to add common labels and annotations to your resources.
	// See https://github.com/kubernetes-sigs/kustomize/blob/master/examples/configureBuiltinPlugin.md#configuring-the-builtin-plugins-instead for more information.
	Transformers []interface{} `yaml:"transformers,omitempty"`
	Adopt        []string      `yaml:"adopt,omitempty"`

	//version of the chart that has really been installed cause desired version may be fuzzy (~2.0.0)
	installedVersion string

	// ForceGoGetter forces the use of go-getter for fetching remote directory as maniefsts/chart/kustomization
	// by parsing the url from `chart` field of the release.
	// This is handy when getting the go-getter url parsing error when it doesn't work as expected.
	// Without this, any error in url parsing result in silently falling-back to normal process of treating `chart:` as the regular
	// helm chart name.
	ForceGoGetter bool `yaml:"forceGoGetter,omitempty"`

	// ForceNamespace is an experimental feature to set metadata.namespace in every K8s resource rendered by the chart,
	// regardless of the template, even when it doesn't have `namespace: {{ .Namespace | quote }}`.
	// This is only needed when you can't FIX your chart to have `namespace: {{ .Namespace }}` AND you're using `helmfile template`.
	// In standard use-cases, `Namespace` should be sufficient.
	// Use this only when you know what you want to do!
	ForceNamespace string `yaml:"forceNamespace,omitempty"`

	// SkipDeps disables running `helm dependency up` and `helm dependency build` on this release's chart.
	// This is relevant only when your release uses a local chart or a directory containing K8s manifests or a Kustomization
	// as a Helm chart.
	SkipDeps *bool `yaml:"skipDeps,omitempty"`
}

type Release struct {
	ReleaseSpec

	Filtered bool
}

// SetValue are the key values to set on a helm release
type SetValue struct {
	Name   string   `yaml:"name,omitempty"`
	Value  string   `yaml:"value,omitempty"`
	File   string   `yaml:"file,omitempty"`
	Values []string `yaml:"values,omitempty"`
}

// AffectedReleases hold the list of released that where updated, deleted, or in error
type AffectedReleases struct {
	Upgraded []*ReleaseSpec
	Deleted  []*ReleaseSpec
	Failed   []*ReleaseSpec
}

const DefaultEnv = "default"

const MissingFileHandlerError = "Error"
const MissingFileHandlerInfo = "Info"
const MissingFileHandlerWarn = "Warn"
const MissingFileHandlerDebug = "Debug"

func (st *HelmState) ApplyOverrides(spec *ReleaseSpec) {
	if st.OverrideKubeContext != "" {
		spec.KubeContext = st.OverrideKubeContext
	}
	if st.OverrideNamespace != "" {
		spec.Namespace = st.OverrideNamespace
	}

	var needs []string

	// Since the representation differs between needs and id,
	// correct it by prepending Namespace and KubeContext.
	for i := 0; i < len(spec.Needs); i++ {
		n := spec.Needs[i]

		var kubecontext, ns, name string

		components := strings.Split(n, "/")

		name = components[len(components)-1]

		if len(components) > 1 {
			ns = components[len(components)-2]
		} else if spec.TillerNamespace != "" {
			ns = spec.TillerNamespace
		} else {
			ns = spec.Namespace
		}

		if len(components) > 2 {
			kubecontext = components[len(components)-3]
		} else {
			kubecontext = spec.KubeContext
		}

		var componentsAfterOverride []string

		if kubecontext != "" {
			componentsAfterOverride = append(componentsAfterOverride, kubecontext)
		}

		// This is intentionally `kubecontext != "" || ns != ""`, but "ns != ""
		// To avoid conflating kubecontext=,namespace=foo,name=bar and kubecontext=foo,namespace=,name=bar
		// as they are both `foo/bar`, we explicitly differentiate each with `foo//bar` and `foo/bar`.
		// Note that `foo//bar` is not always a equivalent to `foo/default/bar` as the default namespace is depedent on
		// the user's kubeconfig.
		if kubecontext != "" || ns != "" {
			componentsAfterOverride = append(componentsAfterOverride, ns)
		}

		componentsAfterOverride = append(componentsAfterOverride, name)

		needs = append(needs, strings.Join(componentsAfterOverride, "/"))
	}

	spec.Needs = needs
}

type RepoUpdater interface {
	IsHelm3() bool
	AddRepo(name, repository, cafile, certfile, keyfile, username, password string, managed string, passCredentials string, skipTLSVerify string) error
	UpdateRepo() error
	RegistryLogin(name string, username string, password string) error
}

func (st *HelmState) SyncRepos(helm RepoUpdater, shouldSkip map[string]bool) ([]string, error) {
	var updated []string

	for _, repo := range st.Repositories {
		if shouldSkip[repo.Name] {
			continue
		}
		var err error
		if repo.OCI {
			username, password := gatherOCIUsernamePassword(repo.Name, repo.Username, repo.Password)
			if username != "" && password != "" {
				err = helm.RegistryLogin(repo.URL, username, password)
			}
		} else {
			err = helm.AddRepo(repo.Name, repo.URL, repo.CaFile, repo.CertFile, repo.KeyFile, repo.Username, repo.Password, repo.Managed, repo.PassCredentials, repo.SkipTLSVerify)
		}

		if err != nil {
			return nil, err
		}

		updated = append(updated, repo.Name)
	}

	return updated, nil
}

func gatherOCIUsernamePassword(repoName string, username string, password string) (string, string) {
	var user, pass string

	if username != "" {
		user = username
	} else if u := os.Getenv(fmt.Sprintf("%s_USERNAME", strings.ToUpper(repoName))); u != "" {
		user = u
	}

	if password != "" {
		pass = password
	} else if p := os.Getenv(fmt.Sprintf("%s_PASSWORD", strings.ToUpper(repoName))); p != "" {
		pass = p
	}

	return user, pass
}

type syncResult struct {
	errors []*ReleaseError
}

type syncPrepareResult struct {
	release *ReleaseSpec
	flags   []string
	errors  []*ReleaseError
	files   []string
}

// SyncReleases wrapper for executing helm upgrade on the releases
func (st *HelmState) prepareSyncReleases(helm helmexec.Interface, additionalValues []string, concurrency int, opt ...SyncOpt) ([]syncPrepareResult, []error) {
	opts := &SyncOpts{}
	for _, o := range opt {
		o.Apply(opts)
	}

	releases := []*ReleaseSpec{}
	for i, _ := range st.Releases {
		releases = append(releases, &st.Releases[i])
	}

	numReleases := len(releases)
	jobs := make(chan *ReleaseSpec, numReleases)
	results := make(chan syncPrepareResult, numReleases)

	res := []syncPrepareResult{}
	errs := []error{}

	mut := sync.Mutex{}

	st.scatterGather(
		concurrency,
		numReleases,
		func() {
			for i := 0; i < numReleases; i++ {
				jobs <- releases[i]
			}
			close(jobs)
		},
		func(workerIndex int) {
			for release := range jobs {
				st.ApplyOverrides(release)

				// If `installed: false`, the only potential operation on this release would be uninstalling.
				// We skip generating values files in that case, because for an uninstall with `helm delete`, we don't need to those.
				// The values files are for `helm upgrade -f values.yaml` calls that happens when the release has `installed: true`.
				// This logic addresses:
				// - https://github.com/roboll/helmfile/issues/519
				// - https://github.com/roboll/helmfile/issues/616
				if !release.Desired() {
					results <- syncPrepareResult{release: release, flags: []string{}, errors: []*ReleaseError{}}
					continue
				}

				// TODO We need a long-term fix for this :)
				// See https://github.com/roboll/helmfile/issues/737
				mut.Lock()
				flags, files, flagsErr := st.flagsForUpgrade(helm, release, workerIndex)
				mut.Unlock()
				if flagsErr != nil {
					results <- syncPrepareResult{errors: []*ReleaseError{newReleaseFailedError(release, flagsErr)}, files: files}
					continue
				}

				errs := []*ReleaseError{}
				for _, value := range additionalValues {
					valfile, err := filepath.Abs(value)
					if err != nil {
						errs = append(errs, newReleaseFailedError(release, err))
					}

					ok, err := st.fileExists(valfile)
					if err != nil {
						errs = append(errs, newReleaseFailedError(release, err))
					} else if !ok {
						errs = append(errs, newReleaseFailedError(release, fmt.Errorf("file does not exist: %s", valfile)))
					}
					flags = append(flags, "--values", valfile)
				}

				if opts.Set != nil {
					for _, s := range opts.Set {
						flags = append(flags, "--set", s)
					}
				}

				if opts.SkipCRDs {
					flags = append(flags, "--skip-crds")
				}

				if opts.Wait {
					flags = append(flags, "--wait")
				}

				if opts.WaitForJobs {
					flags = append(flags, "--wait-for-jobs")
				}

				if len(errs) > 0 {
					results <- syncPrepareResult{errors: errs, files: files}
					continue
				}

				results <- syncPrepareResult{release: release, flags: flags, errors: []*ReleaseError{}, files: files}
			}
		},
		func() {
			for i := 0; i < numReleases; {
				select {
				case r := <-results:
					for _, e := range r.errors {
						errs = append(errs, e)
					}
					res = append(res, r)
					i++
				}
			}
		},
	)

	return res, errs
}

func (st *HelmState) isReleaseInstalled(context helmexec.HelmContext, helm helmexec.Interface, release ReleaseSpec) (bool, error) {
	out, err := st.listReleases(context, helm, &release)
	if err != nil {
		return false, err
	} else if out != "" {
		return true, nil
	}
	return false, nil
}

func (st *HelmState) DetectReleasesToBeDeletedForSync(helm helmexec.Interface, releases []ReleaseSpec) ([]ReleaseSpec, error) {
	detected := []ReleaseSpec{}
	for i := range releases {
		release := releases[i]

		if !release.Desired() {
			installed, err := st.isReleaseInstalled(st.createHelmContext(&release, 0), helm, release)
			if err != nil {
				return nil, err
			} else if installed {
				// Otherwise `release` messed up(https://github.com/roboll/helmfile/issues/554)
				r := release
				detected = append(detected, r)
			}
		}
	}
	return detected, nil
}

func (st *HelmState) DetectReleasesToBeDeleted(helm helmexec.Interface, releases []ReleaseSpec) ([]ReleaseSpec, error) {
	detected := []ReleaseSpec{}
	for i := range releases {
		release := releases[i]

		installed, err := st.isReleaseInstalled(st.createHelmContext(&release, 0), helm, release)
		if err != nil {
			return nil, err
		} else if installed {
			// Otherwise `release` messed up(https://github.com/roboll/helmfile/issues/554)
			r := release
			detected = append(detected, r)
		}
	}
	return detected, nil
}

type SyncOpts struct {
	Set         []string
	SkipCleanup bool
	SkipCRDs    bool
	Wait        bool
	WaitForJobs bool
}

type SyncOpt interface{ Apply(*SyncOpts) }

func (o *SyncOpts) Apply(opts *SyncOpts) {
	*opts = *o
}

func ReleaseToID(r *ReleaseSpec) string {
	var id string

	kc := r.KubeContext
	if kc != "" {
		id += kc + "/"
	}

	tns := r.TillerNamespace
	ns := r.Namespace

	if tns != "" {
		id += tns + "/"
	} else if ns != "" {
		id += ns + "/"
	}

	if kc != "" {
		if tns == "" && ns == "" {
			// This is intentional to avoid conflating kc=,ns=foo,name=bar and kc=foo,ns=,name=bar.
			// Before https://github.com/roboll/helmfile/pull/1823 they were both `foo/bar` which turned out to break `needs` in many ways.
			//
			// We now explicitly differentiate each with `foo//bar` and `foo/bar`.
			// Note that `foo//bar` is not always a equivalent to `foo/default/bar` as the default namespace is depedent on
			// the user's kubeconfig.
			// That's why we use `foo//bar` even if it looked unintuitive.
			id += "/"
		}
	}

	id += r.Name

	return id
}

// DeleteReleasesForSync deletes releases that are marked for deletion
func (st *HelmState) DeleteReleasesForSync(affectedReleases *AffectedReleases, helm helmexec.Interface, workerLimit int) []error {
	errs := []error{}

	releases := st.Releases

	jobQueue := make(chan *ReleaseSpec, len(releases))
	results := make(chan syncResult, len(releases))
	if workerLimit == 0 {
		workerLimit = len(releases)
	}

	m := new(sync.Mutex)

	st.scatterGather(
		workerLimit,
		len(releases),
		func() {
			for i := 0; i < len(releases); i++ {
				jobQueue <- &releases[i]
			}
			close(jobQueue)
		},
		func(workerIndex int) {
			for release := range jobQueue {
				var relErr *ReleaseError
				context := st.createHelmContext(release, workerIndex)

				if _, err := st.triggerPresyncEvent(release, "sync"); err != nil {
					relErr = newReleaseFailedError(release, err)
				} else {
					var args []string
					if helm.IsHelm3() {
						args = []string{}
						if release.Namespace != "" {
							args = append(args, "--namespace", release.Namespace)
						}
					} else {
						args = []string{"--purge"}
					}
					deletionFlags := st.appendConnectionFlags(args, helm, release)
					m.Lock()
					if _, err := st.triggerReleaseEvent("preuninstall", nil, release, "sync"); err != nil {
						affectedReleases.Failed = append(affectedReleases.Failed, release)
						relErr = newReleaseFailedError(release, err)
					} else if err := helm.DeleteRelease(context, release.Name, deletionFlags...); err != nil {
						affectedReleases.Failed = append(affectedReleases.Failed, release)
						relErr = newReleaseFailedError(release, err)
					} else if _, err := st.triggerReleaseEvent("postuninstall", nil, release, "sync"); err != nil {
						affectedReleases.Failed = append(affectedReleases.Failed, release)
						relErr = newReleaseFailedError(release, err)
					} else {
						affectedReleases.Deleted = append(affectedReleases.Deleted, release)
					}
					m.Unlock()
				}

				if _, err := st.triggerPostsyncEvent(release, relErr, "sync"); err != nil {
					st.logger.Warnf("warn: %v\n", err)
				}

				if _, err := st.TriggerCleanupEvent(release, "sync"); err != nil {
					st.logger.Warnf("warn: %v\n", err)
				}

				if relErr == nil {
					results <- syncResult{}
				} else {
					results <- syncResult{errors: []*ReleaseError{relErr}}
				}
			}
		},
		func() {
			for i := 0; i < len(releases); {
				select {
				case res := <-results:
					if len(res.errors) > 0 {
						for _, e := range res.errors {
							errs = append(errs, e)
						}
					}
				}
				i++
			}
		},
	)
	if len(errs) > 0 {
		return errs
	}
	return nil
}

// SyncReleases wrapper for executing helm upgrade on the releases
func (st *HelmState) SyncReleases(affectedReleases *AffectedReleases, helm helmexec.Interface, additionalValues []string, workerLimit int, opt ...SyncOpt) []error {
	opts := &SyncOpts{}
	for _, o := range opt {
		o.Apply(opts)
	}

	preps, prepErrs := st.prepareSyncReleases(helm, additionalValues, workerLimit, opts)

	defer func() {
		if opts.SkipCleanup {
			return
		}

		for _, p := range preps {
			st.removeFiles(p.files)
		}
	}()

	if len(prepErrs) > 0 {
		return prepErrs
	}

	errs := []error{}
	jobQueue := make(chan *syncPrepareResult, len(preps))
	results := make(chan syncResult, len(preps))
	if workerLimit == 0 {
		workerLimit = len(preps)
	}

	m := new(sync.Mutex)

	st.scatterGather(
		workerLimit,
		len(preps),
		func() {
			for i := 0; i < len(preps); i++ {
				jobQueue <- &preps[i]
			}
			close(jobQueue)
		},
		func(workerIndex int) {
			for prep := range jobQueue {
				release := prep.release
				flags := prep.flags
				chart := normalizeChart(st.basePath, release.Chart)
				var relErr *ReleaseError
				context := st.createHelmContext(release, workerIndex)

				if _, err := st.triggerPresyncEvent(release, "sync"); err != nil {
					relErr = newReleaseFailedError(release, err)
				} else if !release.Desired() {
					installed, err := st.isReleaseInstalled(context, helm, *release)
					if err != nil {
						relErr = newReleaseFailedError(release, err)
					} else if installed {
						var args []string
						if helm.IsHelm3() {
							args = []string{}
						} else {
							args = []string{"--purge"}
						}
						deletionFlags := st.appendConnectionFlags(args, helm, release)
						m.Lock()
						if _, err := st.triggerReleaseEvent("preuninstall", nil, release, "sync"); err != nil {
							affectedReleases.Failed = append(affectedReleases.Failed, release)
							relErr = newReleaseFailedError(release, err)
						} else if err := helm.DeleteRelease(context, release.Name, deletionFlags...); err != nil {
							affectedReleases.Failed = append(affectedReleases.Failed, release)
							relErr = newReleaseFailedError(release, err)
						} else if _, err := st.triggerReleaseEvent("postuninstall", nil, release, "sync"); err != nil {
							affectedReleases.Failed = append(affectedReleases.Failed, release)
							relErr = newReleaseFailedError(release, err)
						} else {
							affectedReleases.Deleted = append(affectedReleases.Deleted, release)
						}
						m.Unlock()
					}
				} else if err := helm.SyncRelease(context, release.Name, chart, flags...); err != nil {
					m.Lock()
					affectedReleases.Failed = append(affectedReleases.Failed, release)
					m.Unlock()
					relErr = newReleaseFailedError(release, err)
				} else {
					m.Lock()
					affectedReleases.Upgraded = append(affectedReleases.Upgraded, release)
					m.Unlock()
					installedVersion, err := st.getDeployedVersion(context, helm, release)
					if err != nil { //err is not really impacting so just log it
						st.logger.Debugf("getting deployed release version failed:%v", err)
					} else {
						release.installedVersion = installedVersion
					}
				}

				if _, err := st.triggerPostsyncEvent(release, relErr, "sync"); err != nil {
					if relErr == nil {
						relErr = newReleaseFailedError(release, err)
					} else {
						st.logger.Warnf("warn: %v\n", err)
					}
				}

				if _, err := st.TriggerCleanupEvent(release, "sync"); err != nil {
					if relErr == nil {
						relErr = newReleaseFailedError(release, err)
					} else {
						st.logger.Warnf("warn: %v\n", err)
					}
				}

				if relErr == nil {
					results <- syncResult{}
				} else {
					results <- syncResult{errors: []*ReleaseError{relErr}}
				}
			}
		},
		func() {
			for i := 0; i < len(preps); {
				select {
				case res := <-results:
					if len(res.errors) > 0 {
						for _, e := range res.errors {
							errs = append(errs, e)
						}
					}
				}
				i++
			}
		},
	)
	if len(errs) > 0 {
		return errs
	}
	return nil
}

func (st *HelmState) listReleases(context helmexec.HelmContext, helm helmexec.Interface, release *ReleaseSpec) (string, error) {
	flags := st.connectionFlags(helm, release)
	if helm.IsHelm3() {
		if release.Namespace != "" {
			flags = append(flags, "--namespace", release.Namespace)
		}
		flags = append(flags, "--uninstalling")
	} else {
		flags = append(flags, "--deleting")
	}
	flags = append(flags, "--deployed", "--failed", "--pending")
	return helm.List(context, "^"+release.Name+"$", flags...)
}

func (st *HelmState) getDeployedVersion(context helmexec.HelmContext, helm helmexec.Interface, release *ReleaseSpec) (string, error) {
	//retrieve the version
	if out, err := st.listReleases(context, helm, release); err == nil {
		chartName := filepath.Base(release.Chart)
		//the regexp without escapes : .*\s.*\s.*\s.*\schartName-(.*?)\s
		pat := regexp.MustCompile(".*\\s.*\\s.*\\s.*\\s" + chartName + "-(.*?)\\s")
		versions := pat.FindStringSubmatch(out)
		if len(versions) > 0 {
			return versions[1], nil
		} else {
			//fails to find the version
			return "failed to get version", errors.New("Failed to get the version for:" + chartName)
		}
	} else {
		return "failed to get version", err
	}
}

func releasesNeedCharts(releases []ReleaseSpec) []ReleaseSpec {
	var result []ReleaseSpec

	for _, r := range releases {
		if r.Installed != nil && !*r.Installed {
			continue
		}
		result = append(result, r)
	}

	return result
}

type ChartPrepareOptions struct {
	ForceDownload bool
	SkipRepos     bool
	SkipDeps      bool
	SkipResolve   bool
	SkipCleanup   bool
	// Validate is a helm-3-only option. When it is set to true, it configures chartify to pass --validate to helm-template run by it.
	// It's required when one of your chart relies on Capabilities.APIVersions in a template
	Validate               bool
	IncludeCRDs            *bool
	Wait                   bool
	WaitForJobs            bool
	OutputDir              string
	IncludeTransitiveNeeds bool
}

type chartPrepareResult struct {
	releaseName            string
	releaseNamespace       string
	releaseContext         string
	chartName              string
	chartPath              string
	err                    error
	buildDeps              bool
	chartFetchedByGoGetter bool
}

func (st *HelmState) GetRepositoryAndNameFromChartName(chartName string) (*RepositorySpec, string) {
	chart := strings.Split(chartName, "/")
	if len(chart) == 1 {
		return nil, chartName
	}
	repo := chart[0]
	for _, r := range st.Repositories {
		if r.Name == repo {
			return &r, strings.Join(chart[1:], "/")
		}
	}
	return nil, chartName
}

type PrepareChartKey struct {
	Namespace, Name, KubeContext string
}

// PrepareCharts creates temporary directories of charts.
//
// Each resulting "chart" can be one of the followings:
//
// (1) local chart
// (2) temporary local chart generated from kustomization or manifests
// (3) remote chart
//
// When running `helmfile template` on helm v2, or `helmfile lint` on both helm v2 and v3,
// PrepareCharts will download and untar charts for linting and templating.
//
// Otheriwse, if a chart is not a helm chart, it will call "chartify" to turn it into a chart.
//
// If exists, it will also patch resources by json patches, strategic-merge patches, and injectors.
func (st *HelmState) PrepareCharts(helm helmexec.Interface, dir string, concurrency int, helmfileCommand string, opts ChartPrepareOptions) (map[PrepareChartKey]string, []error) {
	var selected []ReleaseSpec

	if len(st.Selectors) > 0 {
		var err error

		// This and releasesNeedCharts ensures that we run operations like helm-dep-build and prepare-hook calls only on
		// releases that are (1) selected by the selectors and (2) to be installed.
		selected, err = st.GetSelectedReleasesWithOverrides(opts.IncludeTransitiveNeeds)
		if err != nil {
			return nil, []error{err}
		}
	} else {
		selected = st.Releases
	}

	releases := releasesNeedCharts(selected)

	temp := make(map[PrepareChartKey]string, len(releases))

	errs := []error{}

	jobQueue := make(chan *ReleaseSpec, len(releases))
	results := make(chan *chartPrepareResult, len(releases))

	var helm3 bool

	if helm != nil {
		helm3 = helm.IsHelm3()
	}

	if !opts.SkipResolve {
		updated, err := st.ResolveDeps()
		if err != nil {
			return nil, []error{err}
		}
		*st = *updated
	}

	var builds []*chartPrepareResult
	pullChan := make(chan PullCommand)
	defer func() {
		close(pullChan)
	}()
	go st.pullChartWorker(pullChan, helm)

	st.scatterGather(
		concurrency,
		len(releases),
		func() {
			for i := 0; i < len(releases); i++ {
				jobQueue <- &releases[i]
			}
			close(jobQueue)
		},
		func(workerIndex int) {
			for release := range jobQueue {
				if st.OverrideChart != "" {
					release.Chart = st.OverrideChart
				}
				// Call user-defined `prepare` hooks to create/modify local charts to be used by
				// the later process.
				//
				// If it wasn't called here, Helmfile can end up an issue like
				// https://github.com/roboll/helmfile/issues/1328
				if _, err := st.triggerPrepareEvent(release, helmfileCommand); err != nil {
					results <- &chartPrepareResult{err: err}
					return
				}

				chartName := release.Chart

				chartPath, err := st.downloadChartWithGoGetter(release)
				if err != nil {
					results <- &chartPrepareResult{err: fmt.Errorf("release %q: %w", release.Name, err)}
					return
				}
				chartFetchedByGoGetter := chartPath != chartName

				if !chartFetchedByGoGetter {
					ociChartPath, err := st.getOCIChart(pullChan, release, dir, helm)
					if err != nil {
						results <- &chartPrepareResult{err: fmt.Errorf("release %q: %w", release.Name, err)}

						return
					}

					if ociChartPath != nil {
						chartPath = *ociChartPath
					}
				}

				isLocal := st.directoryExistsAt(normalizeChart(st.basePath, chartName))

				chartification, clean, err := st.PrepareChartify(helm, release, chartPath, workerIndex)
				if !opts.SkipCleanup {
					defer clean()
				}
				if err != nil {
					results <- &chartPrepareResult{err: err}
					return
				}

				var buildDeps bool

				skipDepsGlobal := opts.SkipDeps
				skipDepsRelease := release.SkipDeps != nil && *release.SkipDeps
				skipDepsDefault := release.SkipDeps == nil && st.HelmDefaults.SkipDeps
				skipDeps := (!isLocal && !chartFetchedByGoGetter) || skipDepsGlobal || skipDepsRelease || skipDepsDefault

				if chartification != nil {
					c := chartify.New(
						chartify.HelmBin(st.DefaultHelmBinary),
						chartify.UseHelm3(helm3),
						chartify.WithLogf(st.logger.Debugf),
					)

					chartifyOpts := chartification.Opts

					if skipDeps {
						chartifyOpts.SkipDeps = true
					}

					includeCRDs := true
					if opts.IncludeCRDs != nil {
						includeCRDs = *opts.IncludeCRDs
					}
					chartifyOpts.IncludeCRDs = includeCRDs

					chartifyOpts.Validate = opts.Validate

					out, err := c.Chartify(release.Name, chartPath, chartify.WithChartifyOpts(chartifyOpts))
					if err != nil {
						results <- &chartPrepareResult{err: err}
						return
					} else {
						chartPath = out
					}

					// Skip `helm dep build` and `helm dep up` altogether when the chart is from remote or the dep is
					// explicitly skipped.
					buildDeps = !skipDeps
				} else if normalizedChart := normalizeChart(st.basePath, chartPath); st.directoryExistsAt(normalizedChart) {
					// At this point, we are sure that chartPath is a local directory containing either:
					// - A remote chart fetched by go-getter or
					// - A local chart
					//
					// The chart may have Chart.yaml(and requirements.yaml for Helm 2), and optionally Chart.lock/requirements.lock,
					// but no `charts/` directory populated at all, or a subet of chart dependencies are missing in the directory.
					//
					// In such situation, Helm fails with an error like:
					//   Error: found in Chart.yaml, but missing in charts/ directory: cert-manager, prometheus, postgresql, gitlab-runner, grafana, redis
					//
					// (See also https://github.com/roboll/helmfile/issues/1401#issuecomment-670854495)
					//
					// To avoid it, we need to call a `helm dep build` command on the chart.
					// But the command may consistently fail when an outdated Chart.lock exists.
					//
					// (I've mentioned about such case in https://github.com/roboll/helmfile/pull/1400.)
					//
					// Trying to run `helm dep build` on the chart regardless of if it's from local or remote is
					// problematic, as usually the user would have no way to fix the remote chart on their own.
					//
					// Given that, we always run `helm dep build` on the chart here, but tolerate any error caused by it
					// for a remote chart, so that the user can notice/fix the issue in a local chart while
					// a broken remote chart won't completely block their job.
					chartPath = normalizedChart

					buildDeps = !skipDeps
				} else if !opts.ForceDownload {
					// At this point, we are sure that either:
					// 1. It is a local chart and we can use it in later process (helm upgrade/template/lint/etc)
					//    without any modification, or
					// 2. It is a remote chart which can be safely handed over to helm,
					//    because the version of Helm used in this transaction (helm v3 or greater) support downloading
					//    the chart instead, AND we don't need any modification to the chart
					//
					//    Also see HelmState.chartVersionFlags(). For `helmfile template`, it's called before `helm template`
					//    only on helm v3.
					//    For helm 2, we `helm fetch` with the version flags and call `helm template`
					//    WITHOUT the version flags.
				} else {
					pathElems := []string{
						dir,
					}

					if release.TillerNamespace != "" {
						pathElems = append(pathElems, release.TillerNamespace)
					}

					if release.Namespace != "" {
						pathElems = append(pathElems, release.Namespace)
					}

					if release.KubeContext != "" {
						pathElems = append(pathElems, release.KubeContext)
					}

					chartVersion := "latest"
					if release.Version != "" {
						chartVersion = release.Version
					}

					pathElems = append(pathElems, release.Name, chartName, chartVersion)

					chartPath = path.Join(pathElems...)

					// only fetch chart if it is not already fetched
					if _, err := os.Stat(chartPath); os.IsNotExist(err) {
						fetchFlags := st.chartVersionFlags(release)
						fetchFlags = append(fetchFlags, "--untar", "--untardir", chartPath)
						if err := helm.Fetch(chartName, fetchFlags...); err != nil {
							results <- &chartPrepareResult{err: err}
							return
						}
					}

					// Set chartPath to be the path containing Chart.yaml, if found
					fullChartPath, err := findChartDirectory(chartPath)
					if err == nil {
						chartPath = filepath.Dir(fullChartPath)
					}
				}

				results <- &chartPrepareResult{
					releaseName:            release.Name,
					chartName:              chartName,
					releaseNamespace:       release.Namespace,
					releaseContext:         release.KubeContext,
					chartPath:              chartPath,
					buildDeps:              buildDeps,
					chartFetchedByGoGetter: chartFetchedByGoGetter,
				}
			}
		},
		func() {
			for i := 0; i < len(releases); i++ {
				downloadRes := <-results

				if downloadRes.err != nil {
					errs = append(errs, downloadRes.err)

					return
				}
				temp[PrepareChartKey{
					Namespace:   downloadRes.releaseNamespace,
					KubeContext: downloadRes.releaseContext,
					Name:        downloadRes.releaseName,
				}] = downloadRes.chartPath

				if downloadRes.buildDeps {
					builds = append(builds, downloadRes)
				}
			}
		},
	)

	if len(errs) > 0 {
		return nil, errs
	}

	if len(builds) > 0 {
		if err := st.runHelmDepBuilds(helm, concurrency, builds); err != nil {
			return nil, []error{err}
		}
	}

	return temp, nil
}

func (st *HelmState) runHelmDepBuilds(helm helmexec.Interface, concurrency int, builds []*chartPrepareResult) error {
	// NOTES:
	// 1. `helm dep build` fails when it was run concurrency on the same chart.
	//    To avoid that, we run `helm dep build` only once per each local chart.
	//
	//    See https://github.com/roboll/helmfile/issues/1438
	// 2. Even if it isn't on the same local chart, `helm dep build` intermittently fails when run concurrentl
	//    So we shouldn't use goroutines like we do for other helm operations here.
	//
	//    See https://github.com/roboll/helmfile/issues/1521
	for _, r := range builds {
		if err := helm.BuildDeps(r.releaseName, r.chartPath); err != nil {
			if r.chartFetchedByGoGetter {
				diagnostic := fmt.Sprintf(
					"WARN: `helm dep build` failed. While processing release %q, Helmfile observed that remote chart %q fetched by go-getter is seemingly broken. "+
						"One of well-known causes of this is that the chart has outdated Chart.lock, which needs the chart maintainer needs to run `helm dep up`. "+
						"Helmfile is tolerating the error to avoid blocking you until the remote chart gets fixed. "+
						"But this may result in any failure later if the chart is broken badly. FYI, the tolerated error was: %v",
					r.releaseName,
					r.chartName,
					err.Error(),
				)

				st.logger.Warn(diagnostic)

				continue
			}

			return fmt.Errorf("building dependencies of local chart: %w", err)
		}
	}

	return nil
}

type TemplateOpts struct {
	Set               []string
	SkipCleanup       bool
	OutputDirTemplate string
	IncludeCRDs       bool
}

type TemplateOpt interface{ Apply(*TemplateOpts) }

func (o *TemplateOpts) Apply(opts *TemplateOpts) {
	*opts = *o
}

// TemplateReleases wrapper for executing helm template on the releases
func (st *HelmState) TemplateReleases(helm helmexec.Interface, outputDir string, additionalValues []string, args []string, workerLimit int,
	validate bool, opt ...TemplateOpt) []error {

	opts := &TemplateOpts{}
	for _, o := range opt {
		o.Apply(opts)
	}

	errs := []error{}

	for i := range st.Releases {
		release := &st.Releases[i]

		if !release.Desired() {
			continue
		}

		st.ApplyOverrides(release)

		flags, files, err := st.flagsForTemplate(helm, release, 0)

		defer func() {
			if opts.SkipCleanup {
				return
			}

			st.removeFiles(files)
		}()

		if err != nil {
			errs = append(errs, err)
		}

		for _, value := range additionalValues {
			valfile, err := filepath.Abs(value)
			if err != nil {
				errs = append(errs, err)
			}

			if _, err := os.Stat(valfile); os.IsNotExist(err) {
				errs = append(errs, err)
			}
			flags = append(flags, "--values", valfile)
		}

		if opts.Set != nil {
			for _, s := range opts.Set {
				flags = append(flags, "--set", s)
			}
		}

		if len(outputDir) > 0 || len(opts.OutputDirTemplate) > 0 {
			releaseOutputDir, err := st.GenerateOutputDir(outputDir, release, opts.OutputDirTemplate)
			if err != nil {
				errs = append(errs, err)
			}

			flags = append(flags, "--output-dir", releaseOutputDir)
			st.logger.Debugf("Generating templates to : %s\n", releaseOutputDir)
			err = os.MkdirAll(releaseOutputDir, 0755)
			if err != nil {
				errs = append(errs, err)
			}
		}

		if validate {
			flags = append(flags, "--validate")
		}

		if opts.IncludeCRDs {
			flags = append(flags, "--include-crds")
		}

		if len(errs) == 0 {
			if err := helm.TemplateRelease(release.Name, release.Chart, flags...); err != nil {
				errs = append(errs, err)
			}
		}

		if _, err := st.TriggerCleanupEvent(release, "template"); err != nil {
			st.logger.Warnf("warn: %v\n", err)
		}
	}

	if len(errs) != 0 {
		return errs
	}

	return nil
}

type WriteValuesOpts struct {
	Set                []string
	OutputFileTemplate string
}

type WriteValuesOpt interface{ Apply(*WriteValuesOpts) }

func (o *WriteValuesOpts) Apply(opts *WriteValuesOpts) {
	*opts = *o
}

// WriteReleasesValues writes values files for releases
func (st *HelmState) WriteReleasesValues(helm helmexec.Interface, additionalValues []string, opt ...WriteValuesOpt) []error {
	opts := &WriteValuesOpts{}
	for _, o := range opt {
		o.Apply(opts)
	}

	for i := range st.Releases {
		release := &st.Releases[i]

		if !release.Desired() {
			continue
		}

		st.ApplyOverrides(release)

		generatedFiles, err := st.generateValuesFiles(helm, release, i)
		if err != nil {
			return []error{err}
		}

		defer func() {
			st.removeFiles(generatedFiles)
		}()

		for _, value := range additionalValues {
			valfile, err := filepath.Abs(value)
			if err != nil {
				return []error{err}
			}

			if _, err := os.Stat(valfile); os.IsNotExist(err) {
				return []error{err}
			}
		}

		outputValuesFile, err := st.GenerateOutputFilePath(release, opts.OutputFileTemplate)
		if err != nil {
			return []error{err}
		}

		if err := os.MkdirAll(filepath.Dir(outputValuesFile), 0755); err != nil {
			return []error{err}
		}

		st.logger.Infof("Writing values file %s", outputValuesFile)

		merged := map[string]interface{}{}

		for _, f := range append(generatedFiles, additionalValues...) {
			src := map[string]interface{}{}

			srcBytes, err := st.readFile(f)
			if err != nil {
				return []error{fmt.Errorf("reading %s: %w", f, err)}
			}

			if err := yaml.Unmarshal(srcBytes, &src); err != nil {
				return []error{fmt.Errorf("unmarshalling yaml %s: %w", f, err)}
			}

			if err := mergo.Merge(&merged, &src, mergo.WithOverride, mergo.WithOverwriteWithEmptyValue); err != nil {
				return []error{fmt.Errorf("merging %s: %w", f, err)}
			}
		}

		var buf bytes.Buffer

		y := yaml.NewEncoder(&buf)
		if err := y.Encode(merged); err != nil {
			return []error{err}
		}

		if err := ioutil.WriteFile(outputValuesFile, buf.Bytes(), 0644); err != nil {
			return []error{fmt.Errorf("writing values file %s: %w", outputValuesFile, err)}
		}

		if _, err := st.TriggerCleanupEvent(release, "write-values"); err != nil {
			st.logger.Warnf("warn: %v\n", err)
		}
	}

	return nil
}

type LintOpts struct {
	Set []string
}

type LintOpt interface{ Apply(*LintOpts) }

func (o *LintOpts) Apply(opts *LintOpts) {
	*opts = *o
}

// LintReleases wrapper for executing helm lint on the releases
func (st *HelmState) LintReleases(helm helmexec.Interface, additionalValues []string, args []string, workerLimit int, opt ...LintOpt) []error {
	opts := &LintOpts{}
	for _, o := range opt {
		o.Apply(opts)
	}

	// Reset the extra args if already set, not to break `helm fetch` by adding the args intended for `lint`
	helm.SetExtraArgs()

	errs := []error{}

	if len(args) > 0 {
		helm.SetExtraArgs(args...)
	}

	for i := range st.Releases {
		release := st.Releases[i]

		if !release.Desired() {
			continue
		}

		flags, files, err := st.flagsForLint(helm, &release, 0)

		defer st.removeFiles(files)

		if err != nil {
			errs = append(errs, err)
		}
		for _, value := range additionalValues {
			valfile, err := filepath.Abs(value)
			if err != nil {
				errs = append(errs, err)
			}

			if _, err := os.Stat(valfile); os.IsNotExist(err) {
				errs = append(errs, err)
			}
			flags = append(flags, "--values", valfile)
		}

		if opts.Set != nil {
			for _, s := range opts.Set {
				flags = append(flags, "--set", s)
			}
		}

		if len(errs) == 0 {
			if err := helm.Lint(release.Name, release.Chart, flags...); err != nil {
				errs = append(errs, err)
			}
		}

		if _, err := st.TriggerCleanupEvent(&release, "lint"); err != nil {
			st.logger.Warnf("warn: %v\n", err)
		}
	}

	if len(errs) != 0 {
		return errs
	}

	return nil
}

type diffResult struct {
	release *ReleaseSpec
	err     *ReleaseError
	buf     *bytes.Buffer
}

type diffPrepareResult struct {
	release                 *ReleaseSpec
	flags                   []string
	errors                  []*ReleaseError
	files                   []string
	upgradeDueToSkippedDiff bool
}

func (st *HelmState) prepareDiffReleases(helm helmexec.Interface, additionalValues []string, concurrency int, detailedExitCode, includeTests, suppressSecrets bool, showSecrets bool, opt ...DiffOpt) ([]diffPrepareResult, []error) {
	opts := &DiffOpts{}
	for _, o := range opt {
		o.Apply(opts)
	}

	mu := &sync.Mutex{}
	installedReleases := map[string]bool{}

	isInstalled := func(r *ReleaseSpec) bool {
		mu.Lock()
		defer mu.Unlock()

		id := ReleaseToID(r)

		if v, ok := installedReleases[id]; ok {
			return v
		}

		v, err := st.isReleaseInstalled(st.createHelmContext(r, 0), helm, *r)
		if err != nil {
			st.logger.Warnf("confirming if the release is already installed or not: %v", err)
		} else {
			installedReleases[id] = v
		}

		return v
	}

	releases := []*ReleaseSpec{}
	for i, _ := range st.Releases {
		if !st.Releases[i].Desired() {
			continue
		}
		if st.Releases[i].Installed != nil && !*(st.Releases[i].Installed) {
			continue
		}
		releases = append(releases, &st.Releases[i])
	}

	numReleases := len(releases)
	jobs := make(chan *ReleaseSpec, numReleases)
	results := make(chan diffPrepareResult, numReleases)
	resultsMap := map[string]diffPrepareResult{}

	rs := []diffPrepareResult{}
	errs := []error{}

	mut := sync.Mutex{}

	st.scatterGather(
		concurrency,
		numReleases,
		func() {
			for i := 0; i < numReleases; i++ {
				jobs <- releases[i]
			}
			close(jobs)
		},
		func(workerIndex int) {
			for release := range jobs {
				errs := []error{}

				st.ApplyOverrides(release)

				if opts.SkipDiffOnInstall && !isInstalled(release) {
					results <- diffPrepareResult{release: release, upgradeDueToSkippedDiff: true}
					continue
				}

				disableValidation := release.DisableValidationOnInstall != nil && *release.DisableValidationOnInstall && !isInstalled(release)

				// TODO We need a long-term fix for this :)
				// See https://github.com/roboll/helmfile/issues/737
				mut.Lock()
				flags, files, err := st.flagsForDiff(helm, release, disableValidation, workerIndex)
				mut.Unlock()
				if err != nil {
					errs = append(errs, err)
				}

				for _, value := range additionalValues {
					valfile, err := filepath.Abs(value)
					if err != nil {
						errs = append(errs, err)
					}

					if _, err := os.Stat(valfile); os.IsNotExist(err) {
						errs = append(errs, err)
					}
					flags = append(flags, "--values", valfile)
				}

				if detailedExitCode {
					flags = append(flags, "--detailed-exitcode")
				}

				if includeTests {
					flags = append(flags, "--include-tests")
				}

				if suppressSecrets {
					flags = append(flags, "--suppress-secrets")
				}

				if showSecrets {
					flags = append(flags, "--show-secrets")
				}

				if opts.NoColor {
					flags = append(flags, "--no-color")
				}

				if opts.Context > 0 {
					flags = append(flags, "--context", fmt.Sprintf("%d", opts.Context))
				}

				if opts.Output != "" {
					flags = append(flags, "--output", fmt.Sprintf("%s", opts.Output))
				}

				if opts.Set != nil {
					for _, s := range opts.Set {
						flags = append(flags, "--set", s)
					}
				}

				if len(errs) > 0 {
					rsErrs := make([]*ReleaseError, len(errs))
					for i, e := range errs {
						rsErrs[i] = newReleaseFailedError(release, e)
					}
					results <- diffPrepareResult{errors: rsErrs, files: files}
				} else {
					results <- diffPrepareResult{release: release, flags: flags, errors: []*ReleaseError{}, files: files}
				}
			}
		},
		func() {
			for i := 0; i < numReleases; i++ {
				res := <-results
				if res.errors != nil && len(res.errors) > 0 {
					for _, e := range res.errors {
						errs = append(errs, e)
					}
				} else if res.release != nil {
					resultsMap[ReleaseToID(res.release)] = res
				}
			}
		},
	)

	for _, r := range releases {
		if p, ok := resultsMap[ReleaseToID(r)]; ok {
			rs = append(rs, p)
		}
	}

	return rs, errs
}

func (st *HelmState) createHelmContext(spec *ReleaseSpec, workerIndex int) helmexec.HelmContext {
	namespace := st.HelmDefaults.TillerNamespace
	if spec.TillerNamespace != "" {
		namespace = spec.TillerNamespace
	}
	tillerless := st.HelmDefaults.Tillerless
	if spec.Tillerless != nil {
		tillerless = *spec.Tillerless
	}
	historyMax := 10
	if st.HelmDefaults.HistoryMax != nil {
		historyMax = *st.HelmDefaults.HistoryMax
	}
	if spec.HistoryMax != nil {
		historyMax = *spec.HistoryMax
	}

	return helmexec.HelmContext{
		Tillerless:      tillerless,
		TillerNamespace: namespace,
		WorkerIndex:     workerIndex,
		HistoryMax:      historyMax,
	}
}

func (st *HelmState) createHelmContextWithWriter(spec *ReleaseSpec, w io.Writer) helmexec.HelmContext {
	ctx := st.createHelmContext(spec, 0)

	ctx.Writer = w

	return ctx
}

type DiffOpts struct {
	Context int
	Output  string
	NoColor bool
	Set     []string

	SkipCleanup bool

	SkipDiffOnInstall bool
}

func (o *DiffOpts) Apply(opts *DiffOpts) {
	*opts = *o
}

type DiffOpt interface{ Apply(*DiffOpts) }

// DiffReleases wrapper for executing helm diff on the releases
// It returns releases that had any changes, and errors if any.
//
// This function has responsibility to stabilize the order of writes to stdout from multiple concurrent helm-diff runs.
// It's required to use the stdout from helmfile-diff to detect if there was another change(s) between 2 points in time.
// For example, terraform-provider-helmfile runs a helmfile-diff on `terraform plan` and another on `terraform apply`.
// `terraform`, by design, fails when helmfile-diff outputs were not equivalent.
// Stabilized helmfile-diff output rescues that.
func (st *HelmState) DiffReleases(helm helmexec.Interface, additionalValues []string, workerLimit int, detailedExitCode, includeTests, suppressSecrets, showSecrets, suppressDiff, triggerCleanupEvents bool, opt ...DiffOpt) ([]ReleaseSpec, []error) {
	opts := &DiffOpts{}
	for _, o := range opt {
		o.Apply(opts)
	}

	preps, prepErrs := st.prepareDiffReleases(helm, additionalValues, workerLimit, detailedExitCode, includeTests, suppressSecrets, showSecrets, opts)

	defer func() {
		if opts.SkipCleanup {
			return
		}

		for _, p := range preps {
			st.removeFiles(p.files)
		}
	}()

	if len(prepErrs) > 0 {
		return []ReleaseSpec{}, prepErrs
	}

	jobQueue := make(chan *diffPrepareResult, len(preps))
	results := make(chan diffResult, len(preps))

	rs := []ReleaseSpec{}
	outputs := map[string]*bytes.Buffer{}
	errs := []error{}

	// The exit code returned by helm-diff when it detected any changes
	HelmDiffExitCodeChanged := 2

	st.scatterGather(
		workerLimit,
		len(preps),
		func() {
			for i := 0; i < len(preps); i++ {
				jobQueue <- &preps[i]
			}
			close(jobQueue)
		},
		func(workerIndex int) {
			for prep := range jobQueue {
				flags := prep.flags
				release := prep.release
				buf := &bytes.Buffer{}
				if prep.upgradeDueToSkippedDiff {
					results <- diffResult{release, &ReleaseError{ReleaseSpec: release, err: nil, Code: HelmDiffExitCodeChanged}, buf}
				} else if err := helm.DiffRelease(st.createHelmContextWithWriter(release, buf), release.Name, normalizeChart(st.basePath, release.Chart), suppressDiff, flags...); err != nil {
					switch e := err.(type) {
					case helmexec.ExitError:
						// Propagate any non-zero exit status from the external command like `helm` that is failed under the hood
						results <- diffResult{release, &ReleaseError{release, err, e.ExitStatus()}, buf}
					default:
						results <- diffResult{release, &ReleaseError{release, err, 0}, buf}
					}
				} else {
					// diff succeeded, found no changes
					results <- diffResult{release, nil, buf}
				}

				if triggerCleanupEvents {
					if _, err := st.TriggerCleanupEvent(prep.release, "diff"); err != nil {
						st.logger.Warnf("warn: %v\n", err)
					}
				}
			}
		},
		func() {
			for i := 0; i < len(preps); i++ {
				res := <-results
				if res.err != nil {
					errs = append(errs, res.err)
					if res.err.Code == HelmDiffExitCodeChanged {
						rs = append(rs, *res.err.ReleaseSpec)
					}
				}

				outputs[ReleaseToID(res.release)] = res.buf
			}
		},
	)

	for _, p := range preps {
		id := ReleaseToID(p.release)
		if stdout, ok := outputs[id]; ok {
			fmt.Print(stdout.String())
		} else {
			panic(fmt.Sprintf("missing output for release %s", id))
		}
	}

	return rs, errs
}

func (st *HelmState) ReleaseStatuses(helm helmexec.Interface, workerLimit int) []error {
	return st.scatterGatherReleases(helm, workerLimit, func(release ReleaseSpec, workerIndex int) error {
		if !release.Desired() {
			return nil
		}

		st.ApplyOverrides(&release)

		flags := []string{}
		if helm.IsHelm3() && release.Namespace != "" {
			flags = append(flags, "--namespace", release.Namespace)
		}
		flags = st.appendConnectionFlags(flags, helm, &release)

		return helm.ReleaseStatus(st.createHelmContext(&release, workerIndex), release.Name, flags...)
	})
}

// DeleteReleases wrapper for executing helm delete on the releases
func (st *HelmState) DeleteReleases(affectedReleases *AffectedReleases, helm helmexec.Interface, concurrency int, purge bool) []error {
	return st.scatterGatherReleases(helm, concurrency, func(release ReleaseSpec, workerIndex int) error {
		st.ApplyOverrides(&release)

		flags := []string{}
		if purge && !helm.IsHelm3() {
			flags = append(flags, "--purge")
		}
		flags = st.appendConnectionFlags(flags, helm, &release)
		if helm.IsHelm3() && release.Namespace != "" {
			flags = append(flags, "--namespace", release.Namespace)
		}
		context := st.createHelmContext(&release, workerIndex)

		if _, err := st.triggerReleaseEvent("preuninstall", nil, &release, "delete"); err != nil {
			affectedReleases.Failed = append(affectedReleases.Failed, &release)

			return err
		}

		if err := helm.DeleteRelease(context, release.Name, flags...); err != nil {
			affectedReleases.Failed = append(affectedReleases.Failed, &release)
			return err
		}

		if _, err := st.triggerReleaseEvent("postuninstall", nil, &release, "delete"); err != nil {
			affectedReleases.Failed = append(affectedReleases.Failed, &release)
			return err
		}

		affectedReleases.Deleted = append(affectedReleases.Deleted, &release)
		return nil
	})
}

type TestOpts struct {
	Logs bool
}

type TestOption func(*TestOpts)

func Logs(v bool) func(*TestOpts) {
	return func(o *TestOpts) {
		o.Logs = v
	}
}

// TestReleases wrapper for executing helm test on the releases
func (st *HelmState) TestReleases(helm helmexec.Interface, cleanup bool, timeout int, concurrency int, options ...TestOption) []error {
	var opts TestOpts

	for _, o := range options {
		o(&opts)
	}

	return st.scatterGatherReleases(helm, concurrency, func(release ReleaseSpec, workerIndex int) error {
		if !release.Desired() {
			return nil
		}

		flags := []string{}
		if helm.IsHelm3() && release.Namespace != "" {
			flags = append(flags, "--namespace", release.Namespace)
		}
		if cleanup && !helm.IsHelm3() {
			flags = append(flags, "--cleanup")
		}
		if opts.Logs {
			flags = append(flags, "--logs")
		}

		if timeout == EmptyTimeout {
			flags = append(flags, st.timeoutFlags(helm, &release)...)
		} else {
			duration := strconv.Itoa(timeout)
			if helm.IsHelm3() {
				duration += "s"
			}
			flags = append(flags, "--timeout", duration)
		}

		flags = st.appendConnectionFlags(flags, helm, &release)

		return helm.TestRelease(st.createHelmContext(&release, workerIndex), release.Name, flags...)
	})
}

// Clean will remove any generated secrets
func (st *HelmState) Clean() []error {
	return nil
}

func (st *HelmState) GetReleasesWithOverrides() []ReleaseSpec {
	var rs []ReleaseSpec
	for _, r := range st.Releases {
		var spec ReleaseSpec
		spec = r
		st.ApplyOverrides(&spec)
		rs = append(rs, spec)
	}
	return rs
}

func (st *HelmState) SelectReleasesWithOverrides(includeTransitiveNeeds bool) ([]Release, error) {
	values := st.Values()
	rs, err := markExcludedReleases(st.GetReleasesWithOverrides(), st.Selectors, st.CommonLabels, values, includeTransitiveNeeds)
	if err != nil {
		return nil, err
	}
	return rs, nil
}

func markExcludedReleases(releases []ReleaseSpec, selectors []string, commonLabels map[string]string, values map[string]interface{}, includeTransitiveNeeds bool) ([]Release, error) {
	var filteredReleases []Release
	filters := []ReleaseFilter{}
	for _, label := range selectors {
		f, err := ParseLabels(label)
		if err != nil {
			return nil, err
		}
		filters = append(filters, f)
	}
	for _, r := range releases {
		if r.Labels == nil {
			r.Labels = map[string]string{}
		}
		// Let the release name, namespace, and chart be used as a tag
		r.Labels["name"] = r.Name
		r.Labels["namespace"] = r.Namespace
		// Strip off just the last portion for the name stable/newrelic would give newrelic
		chartSplit := strings.Split(r.Chart, "/")
		r.Labels["chart"] = chartSplit[len(chartSplit)-1]
		//Merge CommonLabels into release labels
		for k, v := range commonLabels {
			r.Labels[k] = v
		}
		var filterMatch bool
		for _, f := range filters {
			if r.Labels == nil {
				r.Labels = map[string]string{}
			}
			if f.Match(r) {
				filterMatch = true
				break
			}
		}
		var conditionMatch bool
		conditionMatch, err := ConditionEnabled(r, values)
		if err != nil {
			return nil, fmt.Errorf("failed to parse condition in release %s: %w", r.Name, err)
		}
		res := Release{
			ReleaseSpec: r,
			Filtered:    (len(filters) > 0 && !filterMatch) || (!conditionMatch),
		}
		filteredReleases = append(filteredReleases, res)
	}
	if includeTransitiveNeeds {
		unmarkNeedsAndTransitives(filteredReleases, releases)
	}
	return filteredReleases, nil
}

<<<<<<< HEAD
func ConditionEnabled(r ReleaseSpec, values map[string]interface{}) (bool, error) {
	var conditionMatch bool
	if len(r.Condition) == 0 {
		return true, nil
	}
	conditionSplit := strings.Split(r.Condition, ".")
	if len(conditionSplit) != 2 {
		return false, fmt.Errorf("Condition value must be in the form 'foo.enabled' where 'foo' can be modified as necessary")
	}
	if v, ok := values[conditionSplit[0]]; ok {
		if v == nil {
			panic(fmt.Sprintf("environment values field '%s' is nil", conditionSplit[0]))
		}
		if v.(map[string]interface{})["enabled"] == true {
			conditionMatch = true
		}
	} else {
		panic(fmt.Sprintf("environment values does not contain field '%s'", conditionSplit[0]))
	}

	return conditionMatch, nil
}

func (st *HelmState) GetSelectedReleasesWithOverrides() ([]ReleaseSpec, error) {
	filteredReleases, err := st.SelectReleasesWithOverrides()
=======
func unmarkNeedsAndTransitives(filteredReleases []Release, allReleases []ReleaseSpec) {
	needsWithTranstives := collectAllNeedsWithTransitives(filteredReleases, allReleases)
	unmarkReleases(needsWithTranstives, filteredReleases)
}

func collectAllNeedsWithTransitives(filteredReleases []Release, allReleases []ReleaseSpec) map[string]struct{} {
	needsWithTranstives := map[string]struct{}{}
	for _, r := range filteredReleases {
		if !r.Filtered {
			collectNeedsWithTransitives(r.ReleaseSpec, allReleases, needsWithTranstives)
		}
	}
	return needsWithTranstives
}

func unmarkReleases(toUnmark map[string]struct{}, releases []Release) {
	for i, r := range releases {
		if _, ok := toUnmark[ReleaseToID(&r.ReleaseSpec)]; ok {
			releases[i].Filtered = false
		}
	}
}

func collectNeedsWithTransitives(release ReleaseSpec, allReleases []ReleaseSpec, needsWithTranstives map[string]struct{}) {
	for _, id := range release.Needs {
		if _, exists := needsWithTranstives[id]; !exists {
			needsWithTranstives[id] = struct{}{}
			releaseParts := strings.Split(id, "/")
			releaseName := releaseParts[len(releaseParts)-1]
			for _, r := range allReleases {
				if r.Name == releaseName {
					collectNeedsWithTransitives(r, allReleases, needsWithTranstives)
				}
			}
		}
	}
}

func (st *HelmState) GetSelectedReleasesWithOverrides(includeTransitiveNeeds bool) ([]ReleaseSpec, error) {
	filteredReleases, err := st.SelectReleasesWithOverrides(includeTransitiveNeeds)
>>>>>>> 16f19613
	if err != nil {
		return nil, err
	}
	var releases []ReleaseSpec
	for _, r := range filteredReleases {
		if !r.Filtered {
			releases = append(releases, r.ReleaseSpec)
		}
	}

	return releases, nil
}

// FilterReleases allows for the execution of helm commands against a subset of the releases in the helmfile.
func (st *HelmState) FilterReleases(includeTransitiveNeeds bool) error {
	releases, err := st.GetSelectedReleasesWithOverrides(includeTransitiveNeeds)
	if err != nil {
		return err
	}
	st.Releases = releases
	return nil
}

func (st *HelmState) TriggerGlobalPrepareEvent(helmfileCommand string) (bool, error) {
	return st.triggerGlobalReleaseEvent("prepare", nil, helmfileCommand)
}

func (st *HelmState) TriggerGlobalCleanupEvent(helmfileCommand string) (bool, error) {
	return st.triggerGlobalReleaseEvent("cleanup", nil, helmfileCommand)
}

func (st *HelmState) triggerGlobalReleaseEvent(evt string, evtErr error, helmfileCmd string) (bool, error) {
	bus := &event.Bus{
		Hooks:         st.Hooks,
		StateFilePath: st.FilePath,
		BasePath:      st.basePath,
		Namespace:     st.OverrideNamespace,
		Chart:         st.OverrideChart,
		Env:           st.Env,
		Logger:        st.logger,
		ReadFile:      st.readFile,
	}
	data := map[string]interface{}{
		"HelmfileCommand": helmfileCmd,
	}
	return bus.Trigger(evt, evtErr, data)
}

func (st *HelmState) triggerPrepareEvent(r *ReleaseSpec, helmfileCommand string) (bool, error) {
	return st.triggerReleaseEvent("prepare", nil, r, helmfileCommand)
}

func (st *HelmState) TriggerCleanupEvent(r *ReleaseSpec, helmfileCommand string) (bool, error) {
	return st.triggerReleaseEvent("cleanup", nil, r, helmfileCommand)
}

func (st *HelmState) triggerPresyncEvent(r *ReleaseSpec, helmfileCommand string) (bool, error) {
	return st.triggerReleaseEvent("presync", nil, r, helmfileCommand)
}

func (st *HelmState) triggerPostsyncEvent(r *ReleaseSpec, evtErr error, helmfileCommand string) (bool, error) {
	return st.triggerReleaseEvent("postsync", evtErr, r, helmfileCommand)
}

func (st *HelmState) triggerReleaseEvent(evt string, evtErr error, r *ReleaseSpec, helmfileCmd string) (bool, error) {
	bus := &event.Bus{
		Hooks:         r.Hooks,
		StateFilePath: st.FilePath,
		BasePath:      st.basePath,
		Namespace:     st.OverrideNamespace,
		Chart:         st.OverrideChart,
		Env:           st.Env,
		Logger:        st.logger,
		ReadFile:      st.readFile,
	}
	vals := st.Values()
	data := map[string]interface{}{
		"Values":          vals,
		"Release":         r,
		"HelmfileCommand": helmfileCmd,
	}
	return bus.Trigger(evt, evtErr, data)
}

// ResolveDeps returns a copy of this helmfile state with the concrete chart version numbers filled in for remote chart dependencies
func (st *HelmState) ResolveDeps() (*HelmState, error) {
	return st.mergeLockedDependencies()
}

// UpdateDeps wrapper for updating dependencies on the releases
func (st *HelmState) UpdateDeps(helm helmexec.Interface, includeTransitiveNeeds bool) []error {
	var selected []ReleaseSpec

	if len(st.Selectors) > 0 {
		var err error

		// This and releasesNeedCharts ensures that we run operations like helm-dep-build and prepare-hook calls only on
		// releases that are (1) selected by the selectors and (2) to be installed.
		selected, err = st.GetSelectedReleasesWithOverrides(includeTransitiveNeeds)
		if err != nil {
			return []error{err}
		}
	} else {
		selected = st.Releases
	}

	releases := releasesNeedCharts(selected)

	var errs []error

	for _, release := range releases {
		if st.directoryExistsAt(release.Chart) {
			if err := helm.UpdateDeps(release.Chart); err != nil {
				errs = append(errs, err)
			}
		} else {
			st.logger.Debugf("skipped updating dependencies for remote chart %s", release.Chart)
		}
	}

	if len(errs) == 0 {
		tempDir := st.tempDir
		if tempDir == nil {
			tempDir = ioutil.TempDir
		}
		_, err := st.updateDependenciesInTempDir(helm, tempDir)
		if err != nil {
			errs = append(errs, fmt.Errorf("unable to update deps: %v", err))
		}
	}

	if len(errs) != 0 {
		return errs
	}
	return nil
}

func chartNameWithoutRepository(chart string) string {
	chartSplit := strings.Split(chart, "/")
	return chartSplit[len(chartSplit)-1]
}

// find "Chart.yaml"
func findChartDirectory(topLevelDir string) (string, error) {
	var files []string
	filepath.Walk(topLevelDir, func(path string, f os.FileInfo, err error) error {
		if err != nil {
			return fmt.Errorf("error walking through %s: %v", path, err)
		}
		if !f.IsDir() {
			r, err := regexp.MatchString("Chart.yaml", f.Name())
			if err == nil && r {
				files = append(files, path)
			}
		}
		return nil
	})
	// Sort to get the shortest path
	sort.Strings(files)
	if len(files) > 0 {
		first := files[0]
		return first, nil
	}

	return topLevelDir, errors.New("No Chart.yaml found")
}

// appendConnectionFlags append all the helm command-line flags related to K8s API and Tiller connection including the kubecontext
func (st *HelmState) appendConnectionFlags(flags []string, helm helmexec.Interface, release *ReleaseSpec) []string {
	adds := st.connectionFlags(helm, release)
	for _, a := range adds {
		flags = append(flags, a)
	}
	return flags
}

func (st *HelmState) connectionFlags(helm helmexec.Interface, release *ReleaseSpec) []string {
	flags := []string{}
	tillerless := st.HelmDefaults.Tillerless
	if release.Tillerless != nil {
		tillerless = *release.Tillerless
	}
	if !tillerless {
		if !helm.IsHelm3() {
			if release.TillerNamespace != "" {
				flags = append(flags, "--tiller-namespace", release.TillerNamespace)
			} else if st.HelmDefaults.TillerNamespace != "" {
				flags = append(flags, "--tiller-namespace", st.HelmDefaults.TillerNamespace)
			}
		}

		if release.TLS != nil && *release.TLS || release.TLS == nil && st.HelmDefaults.TLS {
			flags = append(flags, "--tls")
		}

		if release.TLSKey != "" {
			flags = append(flags, "--tls-key", release.TLSKey)
		} else if st.HelmDefaults.TLSKey != "" {
			flags = append(flags, "--tls-key", st.HelmDefaults.TLSKey)
		}

		if release.TLSCert != "" {
			flags = append(flags, "--tls-cert", release.TLSCert)
		} else if st.HelmDefaults.TLSCert != "" {
			flags = append(flags, "--tls-cert", st.HelmDefaults.TLSCert)
		}

		if release.TLSCACert != "" {
			flags = append(flags, "--tls-ca-cert", release.TLSCACert)
		} else if st.HelmDefaults.TLSCACert != "" {
			flags = append(flags, "--tls-ca-cert", st.HelmDefaults.TLSCACert)
		}

		if release.KubeContext != "" {
			flags = append(flags, "--kube-context", release.KubeContext)
		} else if st.Environments[st.Env.Name].KubeContext != "" {
			flags = append(flags, "--kube-context", st.Environments[st.Env.Name].KubeContext)
		} else if st.HelmDefaults.KubeContext != "" {
			flags = append(flags, "--kube-context", st.HelmDefaults.KubeContext)
		}
	}

	return flags
}

func (st *HelmState) timeoutFlags(helm helmexec.Interface, release *ReleaseSpec) []string {
	var flags []string

	timeout := st.HelmDefaults.Timeout
	if release.Timeout != nil {
		timeout = *release.Timeout
	}
	if timeout != 0 {
		duration := strconv.Itoa(timeout)
		if helm.IsHelm3() {
			duration += "s"
		}
		flags = append(flags, "--timeout", duration)
	}

	return flags
}

func (st *HelmState) flagsForUpgrade(helm helmexec.Interface, release *ReleaseSpec, workerIndex int) ([]string, []string, error) {
	flags := st.chartVersionFlags(release)

	if release.Verify != nil && *release.Verify || release.Verify == nil && st.HelmDefaults.Verify {
		flags = append(flags, "--verify")
	}

	if release.Wait != nil && *release.Wait || release.Wait == nil && st.HelmDefaults.Wait {
		flags = append(flags, "--wait")
	}

	if release.WaitForJobs != nil && *release.WaitForJobs || release.WaitForJobs == nil && st.HelmDefaults.WaitForJobs {
		flags = append(flags, "--wait-for-jobs")
	}

	flags = append(flags, st.timeoutFlags(helm, release)...)

	if release.Force != nil && *release.Force || release.Force == nil && st.HelmDefaults.Force {
		flags = append(flags, "--force")
	}

	if release.RecreatePods != nil && *release.RecreatePods || release.RecreatePods == nil && st.HelmDefaults.RecreatePods {
		flags = append(flags, "--recreate-pods")
	}

	if release.Atomic != nil && *release.Atomic || release.Atomic == nil && st.HelmDefaults.Atomic {
		flags = append(flags, "--atomic")
	}

	if release.CleanupOnFail != nil && *release.CleanupOnFail || release.CleanupOnFail == nil && st.HelmDefaults.CleanupOnFail {
		flags = append(flags, "--cleanup-on-fail")
	}

	if release.CreateNamespace != nil && *release.CreateNamespace ||
		release.CreateNamespace == nil && (st.HelmDefaults.CreateNamespace == nil || *st.HelmDefaults.CreateNamespace) {
		if helm.IsVersionAtLeast("3.2.0") {
			flags = append(flags, "--create-namespace")
		} else if release.CreateNamespace != nil || st.HelmDefaults.CreateNamespace != nil {
			// createNamespace was set explicitly, but not running supported version of helm - error
			return nil, nil, fmt.Errorf("releases[].createNamespace requires Helm 3.2.0 or greater")
		}
	}

	if release.DisableOpenAPIValidation != nil && *release.DisableOpenAPIValidation ||
		release.DisableOpenAPIValidation == nil && st.HelmDefaults.DisableOpenAPIValidation != nil && *st.HelmDefaults.DisableOpenAPIValidation {
		flags = append(flags, "--disable-openapi-validation")
	}

	flags = st.appendConnectionFlags(flags, helm, release)

	var err error
	flags, err = st.appendHelmXFlags(flags, release)
	if err != nil {
		return nil, nil, err
	}

	common, clean, err := st.namespaceAndValuesFlags(helm, release, workerIndex)
	if err != nil {
		return nil, clean, err
	}
	return append(flags, common...), clean, nil
}

func (st *HelmState) flagsForTemplate(helm helmexec.Interface, release *ReleaseSpec, workerIndex int) ([]string, []string, error) {
	var flags []string

	// `helm template` in helm v2 does not support `--version` flag. So we fetch with the version flag and then template
	// without the flag. See PrepareCharts function to see the Helmfile implementation of chart fetching.
	//
	// `helm template` in helm v3 supports `--version` and it automatically fetches the remote chart to template,
	// so we skip fetching on helmfile-side and let helm fetch it.
	if helm.IsHelm3() {
		flags = st.chartVersionFlags(release)
	}

	var err error
	flags, err = st.appendHelmXFlags(flags, release)
	if err != nil {
		return nil, nil, err
	}

	flags = st.appendApiVersionsFlags(flags)
	if st.KubeVersion != "" {
		flags = append(flags, "--kube-version", st.KubeVersion)
	}

	common, files, err := st.namespaceAndValuesFlags(helm, release, workerIndex)
	if err != nil {
		return nil, files, err
	}
	return append(flags, common...), files, nil
}

func (st *HelmState) flagsForDiff(helm helmexec.Interface, release *ReleaseSpec, disableValidation bool, workerIndex int) ([]string, []string, error) {
	flags := st.chartVersionFlags(release)

	disableOpenAPIValidation := false
	if release.DisableOpenAPIValidation != nil {
		disableOpenAPIValidation = *release.DisableOpenAPIValidation
	} else if st.HelmDefaults.DisableOpenAPIValidation != nil {
		disableOpenAPIValidation = *st.HelmDefaults.DisableOpenAPIValidation
	}

	if disableOpenAPIValidation {
		flags = append(flags, "--disable-openapi-validation")
	}

	if release.DisableValidation != nil {
		disableValidation = *release.DisableValidation
	} else if st.HelmDefaults.DisableValidation != nil {
		disableValidation = *st.HelmDefaults.DisableValidation
	}

	if disableValidation {
		flags = append(flags, "--disable-validation")
	}

	flags = st.appendConnectionFlags(flags, helm, release)

	var err error
	flags, err = st.appendHelmXFlags(flags, release)
	if err != nil {
		return nil, nil, err
	}

	common, files, err := st.namespaceAndValuesFlags(helm, release, workerIndex)
	if err != nil {
		return nil, files, err
	}
	return append(flags, common...), files, nil
}

func (st *HelmState) chartVersionFlags(release *ReleaseSpec) []string {
	flags := []string{}

	if release.Version != "" {
		flags = append(flags, "--version", release.Version)
	}

	if st.isDevelopment(release) {
		flags = append(flags, "--devel")
	}

	return flags
}

func (st *HelmState) appendApiVersionsFlags(flags []string) []string {
	for _, a := range st.ApiVersions {
		flags = append(flags, "--api-versions", a)
	}
	return flags
}

func (st *HelmState) isDevelopment(release *ReleaseSpec) bool {
	result := st.HelmDefaults.Devel
	if release.Devel != nil {
		result = *release.Devel
	}

	return result
}

func (st *HelmState) flagsForLint(helm helmexec.Interface, release *ReleaseSpec, workerIndex int) ([]string, []string, error) {
	flags, files, err := st.namespaceAndValuesFlags(helm, release, workerIndex)
	if err != nil {
		return nil, files, err
	}

	flags, err = st.appendHelmXFlags(flags, release)
	if err != nil {
		return nil, files, err
	}

	return flags, files, nil
}

func (st *HelmState) newReleaseTemplateData(release *ReleaseSpec) releaseTemplateData {
	vals := st.Values()
	templateData := st.createReleaseTemplateData(release, vals)

	return templateData
}

func (st *HelmState) newReleaseTemplateFuncMap(dir string) template.FuncMap {
	r := tmpl.NewFileRenderer(st.readFile, dir, nil)

	return r.Context.CreateFuncMap()
}

func (st *HelmState) RenderReleaseValuesFileToBytes(release *ReleaseSpec, path string) ([]byte, error) {
	templateData := st.newReleaseTemplateData(release)

	r := tmpl.NewFileRenderer(st.readFile, filepath.Dir(path), templateData)
	rawBytes, err := r.RenderToBytes(path)
	if err != nil {
		return nil, err
	}

	// If 'ref+.*' exists in file, run vals against the file
	match, err := regexp.Match("ref\\+.*", rawBytes)
	if err != nil {
		return nil, err
	}

	if match {
		var rawYaml map[string]interface{}

		if err := yaml.Unmarshal(rawBytes, &rawYaml); err != nil {
			return nil, err
		}

		parsedYaml, err := st.valsRuntime.Eval(rawYaml)
		if err != nil {
			return nil, err
		}

		return yaml.Marshal(parsedYaml)
	}

	return rawBytes, nil
}

func (st *HelmState) storage() *Storage {
	return &Storage{
		FilePath: st.FilePath,
		basePath: st.basePath,
		glob:     st.glob,
		logger:   st.logger,
	}
}

func (st *HelmState) ExpandedHelmfiles() ([]SubHelmfileSpec, error) {
	helmfiles := []SubHelmfileSpec{}
	for _, hf := range st.Helmfiles {
		if remote.IsRemote(hf.Path) {
			helmfiles = append(helmfiles, hf)
			continue
		}

		matches, err := st.storage().ExpandPaths(hf.Path)
		if err != nil {
			return nil, err
		}
		if len(matches) == 0 {
			err := fmt.Errorf("no matches for path: %s", hf.Path)
			if st.MissingFileHandler == "Error" {
				return nil, err
			}
			st.logger.Warnf("no matches for path: %s", hf.Path)
			continue
		}
		for _, match := range matches {
			newHelmfile := hf
			newHelmfile.Path = match
			helmfiles = append(helmfiles, newHelmfile)
		}
	}

	return helmfiles, nil
}

func (st *HelmState) removeFiles(files []string) {
	for _, f := range files {
		if err := st.removeFile(f); err != nil {
			st.logger.Warnf("Removing %s: %v", err)
		} else {
			st.logger.Debugf("Removed %s", f)
		}
	}
}

func (st *HelmState) generateTemporaryReleaseValuesFiles(release *ReleaseSpec, values []interface{}, missingFileHandler *string) ([]string, error) {
	generatedFiles := []string{}

	for _, value := range values {
		switch typedValue := value.(type) {
		case string:
			paths, skip, err := st.storage().resolveFile(missingFileHandler, "values", typedValue)
			if err != nil {
				return generatedFiles, err
			}
			if skip {
				continue
			}

			if len(paths) > 1 {
				return generatedFiles, fmt.Errorf("glob patterns in release values and secrets is not supported yet. please submit a feature request if necessary")
			}
			path := paths[0]

			yamlBytes, err := st.RenderReleaseValuesFileToBytes(release, path)
			if err != nil {
				return generatedFiles, fmt.Errorf("failed to render values files \"%s\": %v", typedValue, err)
			}

			valfile, err := createTempValuesFile(release, yamlBytes)
			if err != nil {
				return generatedFiles, err
			}
			defer valfile.Close()

			if _, err := valfile.Write(yamlBytes); err != nil {
				return generatedFiles, fmt.Errorf("failed to write %s: %v", valfile.Name(), err)
			}

			st.logger.Debugf("Successfully generated the value file at %s. produced:\n%s", path, string(yamlBytes))

			generatedFiles = append(generatedFiles, valfile.Name())
		case map[interface{}]interface{}, map[string]interface{}:
			valfile, err := createTempValuesFile(release, typedValue)
			if err != nil {
				return generatedFiles, err
			}
			defer valfile.Close()

			encoder := yaml.NewEncoder(valfile)
			defer encoder.Close()

			if err := encoder.Encode(typedValue); err != nil {
				return generatedFiles, err
			}

			generatedFiles = append(generatedFiles, valfile.Name())
		default:
			return generatedFiles, fmt.Errorf("unexpected type of value: value=%v, type=%T", typedValue, typedValue)
		}
	}
	return generatedFiles, nil
}

func (st *HelmState) generateVanillaValuesFiles(release *ReleaseSpec) ([]string, error) {
	values := []interface{}{}
	for _, v := range release.Values {
		switch typedValue := v.(type) {
		case string:
			path := st.storage().normalizePath(release.ValuesPathPrefix + typedValue)
			values = append(values, path)
		default:
			values = append(values, v)
		}
	}

	valuesMapSecretsRendered, err := st.valsRuntime.Eval(map[string]interface{}{"values": values})
	if err != nil {
		return nil, err
	}

	valuesSecretsRendered, ok := valuesMapSecretsRendered["values"].([]interface{})
	if !ok {
		return nil, fmt.Errorf("Failed to render values in %s for release %s: type %T isn't supported", st.FilePath, release.Name, valuesMapSecretsRendered["values"])
	}

	generatedFiles, err := st.generateTemporaryReleaseValuesFiles(release, valuesSecretsRendered, release.MissingFileHandler)
	if err != nil {
		return nil, err
	}

	return generatedFiles, nil
}

func (st *HelmState) generateSecretValuesFiles(helm helmexec.Interface, release *ReleaseSpec, workerIndex int) ([]string, error) {
	var generatedDecryptedFiles []interface{}

	for _, v := range release.Secrets {
		var (
			paths []string
			skip  bool
			err   error
		)

		switch value := v.(type) {
		case string:
			paths, skip, err = st.storage().resolveFile(release.MissingFileHandler, "secrets", release.ValuesPathPrefix+value)
			if err != nil {
				return nil, err
			}
		default:
			bs, err := yaml.Marshal(value)
			if err != nil {
				return nil, err
			}

			path, err := ioutil.TempFile(os.TempDir(), "helmfile-embdedded-secrets-*.yaml.enc")
			if err != nil {
				return nil, err
			}
			_ = path.Close()
			defer func() {
				_ = os.Remove(path.Name())
			}()

			if err := ioutil.WriteFile(path.Name(), bs, 0644); err != nil {
				return nil, err
			}

			paths = []string{path.Name()}
		}

		if skip {
			continue
		}

		if len(paths) > 1 {
			return nil, fmt.Errorf("glob patterns in release secret file is not supported yet. please submit a feature request if necessary")
		}
		path := paths[0]

		decryptFlags := st.appendConnectionFlags([]string{}, helm, release)
		valfile, err := helm.DecryptSecret(st.createHelmContext(release, workerIndex), path, decryptFlags...)
		if err != nil {
			return nil, err
		}
		defer func() {
			_ = os.Remove(valfile)
		}()

		generatedDecryptedFiles = append(generatedDecryptedFiles, valfile)
	}

	generatedFiles, err := st.generateTemporaryReleaseValuesFiles(release, generatedDecryptedFiles, release.MissingFileHandler)
	if err != nil {
		return nil, err
	}

	return generatedFiles, nil
}

func (st *HelmState) generateValuesFiles(helm helmexec.Interface, release *ReleaseSpec, workerIndex int) ([]string, error) {
	valuesFiles, err := st.generateVanillaValuesFiles(release)
	if err != nil {
		return nil, err
	}

	secretValuesFiles, err := st.generateSecretValuesFiles(helm, release, workerIndex)
	if err != nil {
		return nil, err
	}

	files := append(valuesFiles, secretValuesFiles...)

	return files, nil
}

func (st *HelmState) namespaceAndValuesFlags(helm helmexec.Interface, release *ReleaseSpec, workerIndex int) ([]string, []string, error) {
	flags := []string{}
	if release.Namespace != "" {
		flags = append(flags, "--namespace", release.Namespace)
	}

	var files []string

	generatedFiles, err := st.generateValuesFiles(helm, release, workerIndex)
	if err != nil {
		return nil, files, err
	}

	files = generatedFiles

	for _, f := range generatedFiles {
		flags = append(flags, "--values", f)
	}

	if len(release.SetValues) > 0 {
		setFlags, err := st.setFlags(release.SetValues)
		if err != nil {
			return nil, files, fmt.Errorf("Failed to render set value entry in %s for release %s: %v", st.FilePath, release.Name, err)
		}

		flags = append(flags, setFlags...)
	}

	/***********
	 * START 'env' section for backwards compatibility
	 ***********/
	// The 'env' section is not really necessary any longer, as 'set' would now provide the same functionality
	if len(release.EnvValues) > 0 {
		val := []string{}
		envValErrs := []string{}
		for _, set := range release.EnvValues {
			value, isSet := os.LookupEnv(set.Value)
			if isSet {
				val = append(val, fmt.Sprintf("%s=%s", escape(set.Name), escape(value)))
			} else {
				errMsg := fmt.Sprintf("\t%s", set.Value)
				envValErrs = append(envValErrs, errMsg)
			}
		}
		if len(envValErrs) != 0 {
			joinedEnvVals := strings.Join(envValErrs, "\n")
			errMsg := fmt.Sprintf("Environment Variables not found. Please make sure they are set and try again:\n%s", joinedEnvVals)
			return nil, files, errors.New(errMsg)
		}
		flags = append(flags, "--set", strings.Join(val, ","))
	}
	/**************
	 * END 'env' section for backwards compatibility
	 **************/

	return flags, files, nil
}

func (st *HelmState) setFlags(setValues []SetValue) ([]string, error) {
	var flags []string

	for _, set := range setValues {
		if set.Value != "" {
			renderedValue, err := renderValsSecrets(st.valsRuntime, set.Value)
			if err != nil {
				return nil, err
			}
			flags = append(flags, "--set", fmt.Sprintf("%s=%s", escape(set.Name), escape(renderedValue[0])))
		} else if set.File != "" {
			flags = append(flags, "--set-file", fmt.Sprintf("%s=%s", escape(set.Name), st.storage().normalizePath(set.File)))
		} else if len(set.Values) > 0 {
			renderedValues, err := renderValsSecrets(st.valsRuntime, set.Values...)
			if err != nil {
				return nil, err
			}
			items := make([]string, len(renderedValues))
			for i, raw := range renderedValues {
				items[i] = escape(raw)
			}
			v := strings.Join(items, ",")
			flags = append(flags, "--set", fmt.Sprintf("%s={%s}", escape(set.Name), v))
		}
	}

	return flags, nil
}

// renderValsSecrets helper function which renders 'ref+.*' secrets
func renderValsSecrets(e vals.Evaluator, input ...string) ([]string, error) {
	output := make([]string, len(input))
	if len(input) > 0 {
		mapRendered, err := e.Eval(map[string]interface{}{"values": input})
		if err != nil {
			return nil, err
		}

		rendered, ok := mapRendered["values"].([]interface{})
		if !ok {
			return nil, fmt.Errorf("type %T isn't supported", mapRendered["values"])
		}

		for i := 0; i < len(rendered); i++ {
			output[i] = fmt.Sprintf("%v", rendered[i])
		}
	}
	return output, nil
}

// DisplayAffectedReleases logs the upgraded, deleted and in error releases
func (ar *AffectedReleases) DisplayAffectedReleases(logger *zap.SugaredLogger) {
	if ar.Upgraded != nil && len(ar.Upgraded) > 0 {
		logger.Info("\nUPDATED RELEASES:")
		tbl, _ := prettytable.NewTable(prettytable.Column{Header: "NAME"},
			prettytable.Column{Header: "CHART", MinWidth: 6},
			prettytable.Column{Header: "VERSION", AlignRight: true},
		)
		tbl.Separator = "   "
		for _, release := range ar.Upgraded {
			tbl.AddRow(release.Name, release.Chart, release.installedVersion)
		}
		logger.Info(tbl.String())
	}
	if ar.Deleted != nil && len(ar.Deleted) > 0 {
		logger.Info("\nDELETED RELEASES:")
		logger.Info("NAME")
		for _, release := range ar.Deleted {
			logger.Info(release.Name)
		}
	}
	if ar.Failed != nil && len(ar.Failed) > 0 {
		logger.Info("\nFAILED RELEASES:")
		logger.Info("NAME")
		for _, release := range ar.Failed {
			logger.Info(release.Name)
		}
	}
}

func escape(value string) string {
	intermediate := strings.Replace(value, "{", "\\{", -1)
	intermediate = strings.Replace(intermediate, "}", "\\}", -1)
	return strings.Replace(intermediate, ",", "\\,", -1)
}

//MarshalYAML will ensure we correctly marshal SubHelmfileSpec structure correctly so it can be unmarshalled at some
//future time
func (p SubHelmfileSpec) MarshalYAML() (interface{}, error) {
	type SubHelmfileSpecTmp struct {
		Path               string        `yaml:"path,omitempty"`
		Selectors          []string      `yaml:"selectors,omitempty"`
		SelectorsInherited bool          `yaml:"selectorsInherited,omitempty"`
		OverrideValues     []interface{} `yaml:"values,omitempty"`
	}
	return &SubHelmfileSpecTmp{
		Path:               p.Path,
		Selectors:          p.Selectors,
		SelectorsInherited: p.SelectorsInherited,
		OverrideValues:     p.Environment.OverrideValues,
	}, nil
}

//UnmarshalYAML will unmarshal the helmfile yaml section and fill the SubHelmfileSpec structure
//this is required to keep allowing string scalar for defining helmfile
func (hf *SubHelmfileSpec) UnmarshalYAML(unmarshal func(interface{}) error) error {

	var tmp interface{}
	if err := unmarshal(&tmp); err != nil {
		return err
	}

	switch i := tmp.(type) {
	case string: // single path definition without sub items, legacy sub helmfile definition
		hf.Path = i
	case map[interface{}]interface{}: // helmfile path with sub section
		var subHelmfileSpecTmp struct {
			Path               string   `yaml:"path"`
			Selectors          []string `yaml:"selectors"`
			SelectorsInherited bool     `yaml:"selectorsInherited"`

			Environment SubhelmfileEnvironmentSpec `yaml:",inline"`
		}
		if err := unmarshal(&subHelmfileSpecTmp); err != nil {
			return err
		}
		hf.Path = subHelmfileSpecTmp.Path
		hf.Selectors = subHelmfileSpecTmp.Selectors
		hf.SelectorsInherited = subHelmfileSpecTmp.SelectorsInherited
		hf.Environment = subHelmfileSpecTmp.Environment
	}
	//since we cannot make sur the "console" string can be red after the "path" we must check we don't have
	//a SubHelmfileSpec with only selector and no path
	if hf.Selectors != nil && hf.Path == "" {
		return fmt.Errorf("found 'selectors' definition without path: %v", hf.Selectors)
	}
	//also exclude SelectorsInherited to true and explicit selectors
	if hf.SelectorsInherited && len(hf.Selectors) > 0 {
		return fmt.Errorf("You cannot use 'SelectorsInherited: true' along with and explicit selector for path: %v", hf.Path)
	}
	return nil
}

func (st *HelmState) GenerateOutputDir(outputDir string, release *ReleaseSpec, outputDirTemplate string) (string, error) {
	// get absolute path of state file to generate a hash
	// use this hash to write helm output in a specific directory by state file and release name
	// ie. in a directory named stateFileName-stateFileHash-releaseName
	stateAbsPath, err := filepath.Abs(st.FilePath)
	if err != nil {
		return stateAbsPath, err
	}

	hasher := sha1.New()
	io.WriteString(hasher, stateAbsPath)

	var stateFileExtension = filepath.Ext(st.FilePath)
	var stateFileName = st.FilePath[0 : len(st.FilePath)-len(stateFileExtension)]

	sha1sum := hex.EncodeToString(hasher.Sum(nil))[:8]

	var sb strings.Builder
	sb.WriteString(stateFileName)
	sb.WriteString("-")
	sb.WriteString(sha1sum)
	sb.WriteString("-")
	sb.WriteString(release.Name)

	if outputDirTemplate == "" {
		outputDirTemplate = filepath.Join("{{ .OutputDir }}", "{{ .State.BaseName }}-{{ .State.AbsPathSHA1 }}-{{ .Release.Name}}")
	}

	t, err := template.New("output-dir").Parse(outputDirTemplate)
	if err != nil {
		return "", fmt.Errorf("parsing output-dir templmate")
	}

	buf := &bytes.Buffer{}

	type state struct {
		BaseName    string
		Path        string
		AbsPath     string
		AbsPathSHA1 string
	}

	data := struct {
		OutputDir string
		State     state
		Release   *ReleaseSpec
	}{
		OutputDir: outputDir,
		State: state{
			BaseName:    stateFileName,
			Path:        st.FilePath,
			AbsPath:     stateAbsPath,
			AbsPathSHA1: sha1sum,
		},
		Release: release,
	}

	if err := t.Execute(buf, data); err != nil {
		return "", fmt.Errorf("executing output-dir template: %w", err)
	}

	return buf.String(), nil
}

func (st *HelmState) GenerateOutputFilePath(release *ReleaseSpec, outputFileTemplate string) (string, error) {
	// get absolute path of state file to generate a hash
	// use this hash to write helm output in a specific directory by state file and release name
	// ie. in a directory named stateFileName-stateFileHash-releaseName
	stateAbsPath, err := filepath.Abs(st.FilePath)
	if err != nil {
		return stateAbsPath, err
	}

	hasher := sha1.New()
	io.WriteString(hasher, stateAbsPath)

	var stateFileExtension = filepath.Ext(st.FilePath)
	var stateFileName = st.FilePath[0 : len(st.FilePath)-len(stateFileExtension)]

	sha1sum := hex.EncodeToString(hasher.Sum(nil))[:8]

	var sb strings.Builder
	sb.WriteString(stateFileName)
	sb.WriteString("-")
	sb.WriteString(sha1sum)
	sb.WriteString("-")
	sb.WriteString(release.Name)

	if outputFileTemplate == "" {
		outputFileTemplate = filepath.Join("{{ .State.BaseName }}-{{ .State.AbsPathSHA1 }}", "{{ .Release.Name }}.yaml")
	}

	t, err := template.New("output-file").Parse(outputFileTemplate)
	if err != nil {
		return "", fmt.Errorf("parsing output-file templmate")
	}

	buf := &bytes.Buffer{}

	type state struct {
		BaseName    string
		Path        string
		AbsPath     string
		AbsPathSHA1 string
	}

	data := struct {
		State   state
		Release *ReleaseSpec
	}{
		State: state{
			BaseName:    stateFileName,
			Path:        st.FilePath,
			AbsPath:     stateAbsPath,
			AbsPathSHA1: sha1sum,
		},
		Release: release,
	}

	if err := t.Execute(buf, data); err != nil {
		return "", fmt.Errorf("executing output-file template: %w", err)
	}

	return buf.String(), nil
}

func (st *HelmState) ToYaml() (string, error) {
	if result, err := yaml.Marshal(st); err != nil {
		return "", err
	} else {
		return string(result), nil
	}
}

func (st *HelmState) LoadYAMLForEmbedding(release *ReleaseSpec, entries []interface{}, missingFileHandler *string, pathPrefix string) ([]interface{}, error) {
	var result []interface{}

	for _, v := range entries {
		switch t := v.(type) {
		case string:
			var values map[string]interface{}

			paths, skip, err := st.storage().resolveFile(missingFileHandler, "values", pathPrefix+t)
			if err != nil {
				return nil, err
			}
			if skip {
				continue
			}

			if len(paths) > 1 {
				return nil, fmt.Errorf("glob patterns in release values and secrets is not supported yet. please submit a feature request if necessary")
			}
			yamlOrTemplatePath := paths[0]

			yamlBytes, err := st.RenderReleaseValuesFileToBytes(release, yamlOrTemplatePath)
			if err != nil {
				return nil, fmt.Errorf("failed to render values files \"%s\": %v", t, err)
			}

			if err := yaml.Unmarshal(yamlBytes, &values); err != nil {
				return nil, err
			}

			result = append(result, values)
		default:
			result = append(result, v)
		}
	}

	return result, nil
}

func (st *HelmState) Reverse() {
	for i, j := 0, len(st.Releases)-1; i < j; i, j = i+1, j-1 {
		st.Releases[i], st.Releases[j] = st.Releases[j], st.Releases[i]
	}

	for i, j := 0, len(st.Helmfiles)-1; i < j; i, j = i+1, j-1 {
		st.Helmfiles[i], st.Helmfiles[j] = st.Helmfiles[j], st.Helmfiles[i]
	}
}

func (st *HelmState) getOCIChart(pullChan chan PullCommand, release *ReleaseSpec, tempDir string, helm helmexec.Interface) (*string, error) {
	repo, name := st.GetRepositoryAndNameFromChartName(release.Chart)
	if repo == nil {
		return nil, nil
	}

	if !repo.OCI {
		return nil, nil
	}

	chartVersion := "latest"
	if release.Version != "" {
		chartVersion = release.Version
	}

	qualifiedChartName := fmt.Sprintf("%s/%s:%s", repo.URL, name, chartVersion)

	err := st.pullChart(pullChan, qualifiedChartName)
	if err != nil {
		return nil, err
	}

	pathElems := []string{
		tempDir,
	}

	if release.Namespace != "" {
		pathElems = append(pathElems, release.Namespace)
	}

	if release.KubeContext != "" {
		pathElems = append(pathElems, release.KubeContext)
	}

	pathElems = append(pathElems, release.Name, name, chartVersion)

	chartPath := path.Join(pathElems...)
	err = helm.ChartExport(qualifiedChartName, chartPath)
	if err != nil {
		return nil, err
	}

	fullChartPath, err := findChartDirectory(chartPath)
	if err != nil {
		return nil, err
	}

	chartPath = filepath.Dir(fullChartPath)

	return &chartPath, nil
}

// Pull charts one by one to prevent concurrent pull problems with Helm
func (st *HelmState) pullChartWorker(pullChan chan PullCommand, helm helmexec.Interface) {
	for pullCmd := range pullChan {
		err := helm.ChartPull(pullCmd.ChartRef)
		pullCmd.responseChan <- err
	}
}

// Send a pull command to the pull worker
func (st *HelmState) pullChart(pullChan chan PullCommand, chartRef string) error {
	response := make(chan error, 1)
	cmd := PullCommand{
		responseChan: response,
		ChartRef:     chartRef,
	}
	pullChan <- cmd
	return <-response
}<|MERGE_RESOLUTION|>--- conflicted
+++ resolved
@@ -2091,7 +2091,6 @@
 	return filteredReleases, nil
 }
 
-<<<<<<< HEAD
 func ConditionEnabled(r ReleaseSpec, values map[string]interface{}) (bool, error) {
 	var conditionMatch bool
 	if len(r.Condition) == 0 {
@@ -2115,9 +2114,6 @@
 	return conditionMatch, nil
 }
 
-func (st *HelmState) GetSelectedReleasesWithOverrides() ([]ReleaseSpec, error) {
-	filteredReleases, err := st.SelectReleasesWithOverrides()
-=======
 func unmarkNeedsAndTransitives(filteredReleases []Release, allReleases []ReleaseSpec) {
 	needsWithTranstives := collectAllNeedsWithTransitives(filteredReleases, allReleases)
 	unmarkReleases(needsWithTranstives, filteredReleases)
@@ -2158,7 +2154,6 @@
 
 func (st *HelmState) GetSelectedReleasesWithOverrides(includeTransitiveNeeds bool) ([]ReleaseSpec, error) {
 	filteredReleases, err := st.SelectReleasesWithOverrides(includeTransitiveNeeds)
->>>>>>> 16f19613
 	if err != nil {
 		return nil, err
 	}
