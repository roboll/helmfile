--- conflicted
+++ resolved
@@ -142,29 +142,29 @@
 }
 
 func (a *App) Diff(c DiffConfigProvider) error {
-<<<<<<< HEAD
-	return a.ForEachStateFiltered(func(run *Run) (errs []error) {
-		err := run.withPreparedCharts(false, func() {
-			errs = run.Diff(c)
-		})
-
-		if err != nil {
-			errs = append(errs, err)
-		}
-
-		return
-=======
 	var allDiffDetectedErrs []error
 
 	var affectedAny bool
 
 	err := a.ForEachState(func(run *Run) (bool, []error) {
 		var criticalErrs []error
-
-		msg, matched, affected, errs := run.Diff(c)
+    
+		var msg *string
+    
+		var matched, affected bool
+
+		var errs []error
+
+		err := run.withPreparedCharts(false, func() {
+			msg, matched, affected, errs = run.Diff(c)
+		})
 
 		if msg != nil {
 			a.Logger.Info(*msg)
+		}
+    
+    if err != nil {
+			errs = append(errs, err)
 		}
 
 		affectedAny = affectedAny || affected
@@ -185,7 +185,6 @@
 		}
 
 		return matched, criticalErrs
->>>>>>> 969de1eb
 	})
 
 	if err != nil {
@@ -384,27 +383,22 @@
 				for k, v := range r.Labels {
 					labels = fmt.Sprintf("%s,%s:%s", labels, k, v)
 				}
+				labels = strings.Trim(labels, ",")
 				installed := r.Installed == nil || *r.Installed
-				table.AddRow(r.Name, r.Namespace, fmt.Sprintf("%t", installed), strings.Trim(labels, ","))
-			}
-<<<<<<< HEAD
+				releases = append(releases, &HelmRelease{
+					Name:      r.Name,
+					Namespace: r.Namespace,
+					Enabled:   installed,
+					Labels:    labels,
+				})
+			}
 		})
 
 		var errs []error
 
 		if err != nil {
 			errs = append(errs, err)
-=======
-			labels = strings.Trim(labels, ",")
-			installed := r.Installed == nil || *r.Installed
-			releases = append(releases, &HelmRelease{
-				Name:      r.Name,
-				Namespace: r.Namespace,
-				Enabled:   installed,
-				Labels:    labels,
-			})
->>>>>>> 969de1eb
-		}
+    }
 
 		return errs
 	})
