--- conflicted
+++ resolved
@@ -153,7 +153,6 @@
 
 					return state.DiffReleases(helm, values, workers)
 				})
-<<<<<<< HEAD
 			},
 		},
 		{
@@ -187,8 +186,6 @@
 
 					return state.LintReleases(helm, values, workers)
 				})
-=======
->>>>>>> 2fba2411
 			},
 		},
 		{
@@ -339,64 +336,6 @@
 }
 
 func findDesiredStateFiles(specifiedPath string) ([]string, error) {
-<<<<<<< HEAD
-	var existingDir string
-	if specifiedPath != "" {
-		if !pathExists(specifiedPath) {
-			return []string{}, fmt.Errorf("specified state file %s is not found", specifiedPath)
-		}
-
-		if !directoryExists(specifiedPath) {
-			return []string{specifiedPath}, nil
-		}
-
-		existingDir = specifiedPath
-	} else if pathExists(DefaultHelmfileDirectory) && directoryExists(DefaultHelmfileDirectory) {
-		existingDir = DefaultHelmfileDirectory
-	}
-
-	var existingFile string
-	if pathExists(DefaultHelmfile) {
-		existingFile = DefaultHelmfile
-	} else if pathExists(DeprecatedHelmfile) {
-		log.Printf(
-			"warn: %s is being loaded: %s is deprecated in favor of %s. See https://github.com/roboll/helmfile/issues/25 for more information",
-			DeprecatedHelmfile,
-			DeprecatedHelmfile,
-			DefaultHelmfile,
-		)
-		existingFile = DeprecatedHelmfile
-	}
-
-	if specifiedPath == "" && existingFile != "" && existingDir != "" {
-		return []string{}, fmt.Errorf("configuration conlict error: you can have either %s or %s, but not both", existingFile, existingDir)
-	}
-
-	if existingDir != "" {
-		files, err := filepath.Glob(filepath.Join(existingDir, "*.yaml"))
-		if err != nil {
-			return []string{}, err
-		}
-		sort.Slice(files, func(i, j int) bool {
-			return files[i] < files[j]
-		})
-		return files, nil
-	} else if existingFile != "" {
-		return []string{existingFile}, nil
-	} else {
-		return []string{}, fmt.Errorf("no state file found. It must be named %s/*.yaml, %s, or %s, or otherwise specified with the --file flag", DefaultHelmfileDirectory, DefaultHelmfile, DeprecatedHelmfile)
-	}
-}
-
-func pathExists(filename string) bool {
-	_, err := os.Stat(filename)
-	return err == nil
-}
-
-func directoryExists(path string) bool {
-	fileInfo, err := os.Stat(path)
-	return err == nil && fileInfo != nil && fileInfo.IsDir()
-=======
 	var helmfileDir string
 	if specifiedPath != "" {
 		if fileExistsAt(specifiedPath) {
@@ -451,7 +390,6 @@
 func directoryExistsAt(path string) bool {
 	fileInfo, err := os.Stat(path)
 	return err == nil && fileInfo.Mode().IsDir()
->>>>>>> 2fba2411
 }
 
 func loadDesiredStateFromFile(c *cli.Context, file string) (*state.HelmState, helmexec.Interface, error) {
