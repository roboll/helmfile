--- conflicted
+++ resolved
@@ -69,30 +69,14 @@
 				},
 			},
 			Action: func(c *cli.Context) error {
-<<<<<<< HEAD
-				state, helm, err := before(c)
-				if err != nil {
-					return err
-				}
-
-				args := getArgs(c, state)
-
-				if len(args) > 0 {
-					helm.SetExtraArgs(args...)
-				}
-
-				errs := state.SyncRepos(helm)
-				return clean(state, errs)
-=======
-				return eachDesiredStateDo(c, func(state *state.HelmState, helm helmexec.Interface) []error {
-					args := c.String("args")
-					if len(args) > 0 {
-						helm.SetExtraArgs(strings.Split(args, " ")...)
+				return eachDesiredStateDo(c, func(state *state.HelmState, helm helmexec.Interface) []error {
+					args := getArgs(c, state)
+					if len(args) > 0 {
+						helm.SetExtraArgs(args...)
 					}
 
 					return state.SyncRepos(helm)
 				})
->>>>>>> 6856c6e9
 			},
 		},
 		{
@@ -115,24 +99,11 @@
 				},
 			},
 			Action: func(c *cli.Context) error {
-<<<<<<< HEAD
-				state, helm, err := before(c)
-				if err != nil {
-					return err
-				}
-
-				args := getArgs(c, state)
-
-				if len(args) > 0 {
-					helm.SetExtraArgs(args...)
-				}
-=======
-				return eachDesiredStateDo(c, func(state *state.HelmState, helm helmexec.Interface) []error {
-					args := c.String("args")
-					if len(args) > 0 {
-						helm.SetExtraArgs(strings.Split(args, " ")...)
-					}
->>>>>>> 6856c6e9
+				return eachDesiredStateDo(c, func(state *state.HelmState, helm helmexec.Interface) []error {
+					args := getArgs(c, state)
+					if len(args) > 0 {
+						helm.SetExtraArgs(args...)
+					}
 
 					values := c.StringSlice("values")
 					workers := c.Int("concurrency")
@@ -165,24 +136,11 @@
 				},
 			},
 			Action: func(c *cli.Context) error {
-<<<<<<< HEAD
-				state, helm, err := before(c)
-				if err != nil {
-					return err
-				}
-
-				args := getArgs(c, state)
-
-				if len(args) > 0 {
-					helm.SetExtraArgs(args...)
-				}
-=======
-				return eachDesiredStateDo(c, func(state *state.HelmState, helm helmexec.Interface) []error {
-					args := c.String("args")
-					if len(args) > 0 {
-						helm.SetExtraArgs(strings.Split(args, " ")...)
-					}
->>>>>>> 6856c6e9
+				return eachDesiredStateDo(c, func(state *state.HelmState, helm helmexec.Interface) []error {
+					args := getArgs(c, state)
+					if len(args) > 0 {
+						helm.SetExtraArgs(args...)
+					}
 
 					if c.Bool("sync-repos") {
 						if errs := state.SyncRepos(helm); errs != nil && len(errs) > 0 {
@@ -259,18 +217,10 @@
 						return errs
 					}
 
-<<<<<<< HEAD
-				args := getArgs(c, state)
-
-				if len(args) > 0 {
-					helm.SetExtraArgs(args...)
-				}
-=======
-					args := c.String("args")
-					if len(args) > 0 {
-						helm.SetExtraArgs(strings.Split(args, " ")...)
-					}
->>>>>>> 6856c6e9
+					args := getArgs(c, state)
+					if len(args) > 0 {
+						helm.SetExtraArgs(args...)
+					}
 
 					values := c.StringSlice("values")
 					workers := c.Int("concurrency")
@@ -298,20 +248,10 @@
 				return eachDesiredStateDo(c, func(state *state.HelmState, helm helmexec.Interface) []error {
 					workers := c.Int("concurrency")
 
-<<<<<<< HEAD
-				workers := c.Int("concurrency")
-
-				args := getArgs(c, state)
-
-				if len(args) > 0 {
-					helm.SetExtraArgs(args...)
-				}
-=======
-					args := c.String("args")
-					if len(args) > 0 {
-						helm.SetExtraArgs(strings.Split(args, " ")...)
-					}
->>>>>>> 6856c6e9
+					args := getArgs(c, state)
+					if len(args) > 0 {
+						helm.SetExtraArgs(args...)
+					}
 
 					return state.ReleaseStatuses(helm, workers)
 				})
@@ -358,18 +298,10 @@
 					cleanup := c.Bool("cleanup")
 					timeout := c.Int("timeout")
 
-<<<<<<< HEAD
-				args := getArgs(c, state)
-
-				if len(args) > 0 {
-					helm.SetExtraArgs(args...)
-				}
-=======
-					args := c.String("args")
-					if len(args) > 0 {
-						helm.SetExtraArgs(strings.Split(args, " ")...)
-					}
->>>>>>> 6856c6e9
+					args := getArgs(c, state)
+					if len(args) > 0 {
+						helm.SetExtraArgs(args...)
+					}
 
 					return state.TestReleases(helm, cleanup, timeout)
 				})
